#pragma once

#ifndef DRAKE_POOLED_SAP_INCLUDED
#error Do not include this file. Use "drake/multibody/contact_solvers/pooled_sap/pooled_sap.h"  // NOLINT
#endif

#include <memory>
#include <set>
#include <utility>
#include <vector>

#include "drake/common/default_scalars.h"
#include "drake/common/drake_assert.h"
#include "drake/common/drake_copyable.h"
#include "drake/common/eigen_types.h"
#include "drake/math/linear_solve.h"
#include "drake/multibody/contact_solvers/block_sparse_lower_triangular_or_symmetric_matrix.h"
#include "drake/multibody/contact_solvers/pooled_sap/eigen_pool.h"
#include "drake/multibody/contact_solvers/pooled_sap/sap_data.h"

namespace drake {
namespace multibody {
namespace contact_solvers {
namespace pooled_sap {

using internal::BlockSparsityPattern;

template <typename T>
struct PooledSapParameters {
  void VerifyInvariants() const {
    DRAKE_DEMAND(time_step > 0);
    const int num_bodies = ssize(body_cliques);
    DRAKE_DEMAND(ssize(body_is_floating) == num_bodies);
    DRAKE_DEMAND(num_bodies > 0);
    DRAKE_DEMAND(body_cliques[0] < 0);  // Always for the world.

    int num_velocities = 0;
    const int num_cliques = A.size();
    DRAKE_DEMAND(ssize(clique_nu) == num_cliques);
    for (int c = 0; c < num_cliques; ++c) {
      DRAKE_DEMAND(A[c].rows() == A[c].cols());
      const int clique_nv = A[c].rows();
      num_velocities += clique_nv;
      DRAKE_DEMAND(clique_nu[c] <= clique_nv);
    }
    DRAKE_DEMAND(r.size() == num_velocities);
    DRAKE_DEMAND(v0.size() == num_velocities);
    DRAKE_DEMAND(effort_limits.size() == num_velocities);

    DRAKE_DEMAND(J_WB.size() == num_bodies);
    for (int b = 0; b < num_bodies; ++b) {
      const int c = body_cliques[b];
      DRAKE_DEMAND(c < num_cliques);
      if (c >= 0) {
        DRAKE_DEMAND(J_WB[b].cols() == A[c].rows());
      }
    }
  }

  // Discrete time step.
  T time_step{0.0};
  // Linear dynamics matrix. Of size num_cliques.
  EigenPool<MatrixX<T>> A;
  // Cost linear term
  VectorX<T> r;

  // Scaling factor D = diag(M)^{-1/2} for convergence check. Scales all
  // components of the gradient to the same units, see [Castro 2021, IV.E].
  VectorX<T> D;

  // Clique for the b-th rigid body. Negative if anchored.
  // body_cliques[0]  < 0 must correspond to the world.
  std::vector<int> body_cliques;
  std::vector<int> body_is_floating;  // 1 if floating.
  EigenPool<Matrix6X<T>> J_WB;        // Rigid body spatial velocity Jacobians.
  VectorX<T> v0;                      // The current generalized velocities.
<<<<<<< HEAD
=======

  // Effort limits for the entire model.
  std::vector<int> clique_nu;  // Num actuators per clique.
  VectorX<T> effort_limits;  // of size model.num_velocities(). Zero if unused.
>>>>>>> 85dab35b
};

/* A model of the SAP problem.
 It models the discrete momentum equation:
    A⋅v = r + Jᵀ⋅γ,
 which corresponds to the convex cost:
    ℓ(v) = 1/2‖v‖²−r⋅v + ℓ(vc).

[Castro et al., 2021] Castro A., Permenter F. and Han X., 2021. An Unconstrained
Convex Formulation of Compliant Contact. Available at
https://arxiv.org/abs/2110.10107 */
template <typename T>
class PooledSapModel {
 public:
  // TODO(amcastro-tri): We'd only need to fix the model (this) pointer in the
  // constraint classes within their copy/ctor to enable value semantics.
  // For now, I'll just disable it.
  DRAKE_NO_COPY_NO_MOVE_NO_ASSIGN(PooledSapModel);

  // Defined in separate headers.
  class PatchConstraintsPool;
  class GainConstraintsPool;

  // TODO(amcastro-tri).
  // class LimitConstraintsPool;
  // class ActuationConstraintsPool;

  using ConstSpatialVelocityJacobianView =
      typename EigenPool<Matrix6X<T>>::ConstElementView;

  // Constructor for an empty model.
  PooledSapModel()
      : params_(std::make_unique<PooledSapParameters<T>>()),
        gain_constraints_pool_(this),
        patch_constraints_pool_(this) {}

  /* Resets problem parameters.
   @pre params->VerifyInvariants() is true. */
  void ResetParameters(std::unique_ptr<PooledSapParameters<T>> params) {
    DRAKE_DEMAND(params != nullptr);
    params->VerifyInvariants();
    params_ = std::move(params);
    num_bodies_ = ssize(params_->body_cliques);
    clique_sizes_.clear();
    clique_start_.clear();

    const int num_cliques = params_->A.size();
    clique_sizes_.reserve(num_cliques);
    clique_start_.reserve(num_cliques + 1);
    clique_start_.push_back(0);
    num_velocities_ = 0;
    auto& A = params_->A;
    for (int c = 0; c < A.size(); ++c) {
      const int clique_nv = A[c].rows();
      num_velocities_ += clique_nv;
      clique_sizes_.push_back(clique_nv);
      // Here we are pushing the start for the next clique, c+1.
      clique_start_.push_back(clique_start_.back() + clique_nv);
    }
    DRAKE_DEMAND(params_->r.size() == num_velocities_);
    gain_constraints_pool_.Clear();
    gain_constraints_pool_.Reset();

    patch_constraints_pool_.Clear();
    patch_constraints_pool_.Reset(params_->time_step, clique_start_,
                                  clique_sizes_);

    V_WB0_.Resize(num_bodies_);
    CalcBodySpatialVelocities(params_->v0, &V_WB0_);
  }

  /* Releases ownership of parameters so that we can re-use previously allocated
  memory. */
  std::unique_ptr<PooledSapParameters<T>> ReleaseParameters() {
    return std::move(params_);
  }

  const PooledSapParameters<T>& params() const {
    DRAKE_ASSERT(params_ != nullptr);
    return *params_;
  }

  PooledSapParameters<T>& params() {
    DRAKE_ASSERT(params_ != nullptr);
    return *params_;
  }

  const T& time_step() const {
    DRAKE_ASSERT(params_ != nullptr);
    return params().time_step;
  }

  int body_clique(int body) const {
    DRAKE_ASSERT(0 <= body && body < num_bodies());
    return params_->body_cliques[body];
  }

  /* Returns true iff body is anchored to the world.
   Anchored bodies have a zero-sized (clique_size(body_clique(body)) == 0)
   negative clique (body_clique(body) < 0). */
  bool is_anchored(int body) const {
    DRAKE_ASSERT(0 <= body && body < num_bodies());
    return body_clique(body) < 0;
  }

  /* Returns `true` for a free floating body. This can be used to optimize out
   Jacobian multiplications when these are the identity matrix. */
  bool is_floating(int body) const {
    DRAKE_ASSERT(0 <= body && body < num_bodies());
    return params().body_is_floating[body] == 1;
  }

  /* Returns the number of velocities for `clique` or zero if clique < 0
   (anchored body). */
  int clique_size(int clique) const {
    return clique < 0 ? 0 : clique_sizes_[clique];
  }

  /* Returns the first element for `clique` in a full-model vector of
   generalized velocities (or generalized forces). */
  int clique_start(int clique) const {
    DRAKE_ASSERT(clique >= 0);
    return clique_start_[clique];
  }

  /* Spatial velocity at current state x = [q0, v0]. */
  const Vector6<T>& V_WB(int body) const {
    DRAKE_ASSERT(params_ != nullptr);
    DRAKE_ASSERT(0 <= body && body < num_bodies());
    return V_WB0_[body];
  }

  /* Returns the spatial velocity Jacobian J_WB for `body`. */
  ConstSpatialVelocityJacobianView get_jacobian(int body) const {
    DRAKE_ASSERT(0 <= body && body < num_bodies());
    return params().J_WB[body];
  }

  typename EigenPool<MatrixX<T>>::ConstElementView get_dynamics_matrix(
      int clique) const {
    DRAKE_ASSERT(params_ != nullptr);
    DRAKE_ASSERT(0 <= clique && clique < num_cliques());
    return params().A[clique];
  }

  const VectorX<T>& r() const { return params_->r; }

  int num_bodies() const {
    DRAKE_ASSERT(params_ != nullptr);
    return num_bodies_;
  }

  /* Returns the number of cliques. */
  int num_cliques() const {
    DRAKE_ASSERT(params_ != nullptr);
    return clique_sizes_.size();
  }

  const std::vector<int>& clique_sizes() const {
    DRAKE_ASSERT(params_ != nullptr);
    return clique_sizes_;
  }

  /* Returns the total number of generalized velocities for this problem. */
  int num_velocities() const {
    DRAKE_ASSERT(params_ != nullptr);
    return num_velocities_;
  }

  /* Total number of constraints. */
  int num_constraints() const {
    return num_patch_constraints() + num_gain_constraints();
  }

  /* Total number of constraint equations. */
  int num_constraint_equations() const {
    return patch_constraints_pool_.num_constraint_equations() +
           gain_constraints_pool_.num_constraint_equations();
  }

  void set_stiction_tolerance(double stiction_tolerance) {
    patch_constraints_pool_.set_stiction_tolerance(stiction_tolerance);
  }

  void set_stiction_tolerance(double stiction_tolerance) {
    patch_constraints_pool_.set_stiction_tolerance(stiction_tolerance);
  }

  PatchConstraintsPool& patch_constraints_pool() {
    return patch_constraints_pool_;
  }

  GainConstraintsPool& gain_constraints_pool() {
    return gain_constraints_pool_;
  }

  /* Limit constraints are added on a per-clique basis. Therefore this method
   * can only be called at most num_cliques() times. */
  // int AddConstraint(SapLimitConstraint<T> constraint);

  // TODO(amcastro-tri): Add these:
  //   SapActuationConstraint: actuation with effort limits. Per-clique.
  //   SapHolonomicConstraint: usually one or two cliques. Consider among more
  //   than two cliques?
  //   SapUnilateralConstraint: things like tendons. Maybe SapLimitConstraint
  //   covers this?

  int num_patch_constraints() const {
    return patch_constraints_pool_.num_patches();
  }

  int num_gain_constraints() const {
    return gain_constraints_pool_.num_constraints();
  }

  // Helpers to access the subset of elements from clique vectors (e.g.
  // generalized velocities, generalized forces)
  Eigen::VectorBlock<const VectorX<T>> clique_segment(
      int clique, const VectorX<T>& x) const;
  Eigen::VectorBlock<VectorX<T>> clique_segment(int clique,
                                                VectorX<T>* x) const;

  /* Resizes data accordingly to store data for this model.
   No allocations are required if data's capacity is already enough. */
  void ResizeData(SapData<T>* data) const;

  // Updates `data` as a function of v.
  void CalcData(const VectorX<T>& v, SapData<T>* data) const;

  /* Makes a new Hessian matrix. If only `data` changes for the same SAP model,
   calling UpdateHessian() to reuse the sparsity pattern of the Hessian is
   cheaper, and incurs in no memory allocations.

   The workflow to use the Hessian should be:

   // The integrator will own the factorization.
   internal::BlockSparseCholeskySolver<Eigen::MatrixXd> factorization;

   // Make an entirely new Hessian when Newton's convergence is slow and the
   // sparsity changed (i.e. across time steps).
   auto hessian = model.MakeHessian(data);

   // This performs sparsity analysis, so only call when Hessian's sparsity
   changed (i.e. MakeHessian() was called)
   factorization.SetMatrix(*hessian);
   factorization.Factor(); // Actual numerical factorization.

   // Start Newton iteration.
   VectorXd search_direction = factorization.Solve(-residual);

   if (slow convergence within Newton) {
      // The model did not change, we can reuse the sparsity within the Newton
      // iterations.
      factorization.UpdateMatrix(*hessian);  // Update values, not the sparsity.
      factorization.Factor();  // Perform actual factorization.
   }

   Note: For "dense" hessians, we can get one with
   BlockSparseSymmetricMatrix::MakeDenseMatrix(). The additional bookkeeping in
   this class is indeed necessary to build the matrix even if dense.

  See documentation in  internal::BlockSparseCholeskySolver for further details.
  */
  std::unique_ptr<internal::BlockSparseSymmetricMatrixT<T>> MakeHessian(
      const SapData<T>& data) const;

  /* Updates the values of the Hessian for the input `data`.
   @pre The sparsity of the `hessian` matches the structure of `this` model. */
  void UpdateHessian(const SapData<T>& data,
                     internal::BlockSparseSymmetricMatrixT<T>* hessian) const;

  void UpdateSearchDirection(const SapData<T>& data, const VectorX<T>& w,
                             SearchDirectionData<T>* search_data) const;

  /* Computes ℓ(α) = ℓ(v + α⋅w) along w at α and its first dℓ/dα(α) and second
   derivatives d²ℓ/dα²(α).
   @param alpha The value of α.
   @param data Stores velocity v along with cached quantities. See CalcData().
   @param search_direction Stores w along with cached quantities. See
   UpdateSearchDirection().
   @param scratch Scratch space properly resized with ResizeData().
   @param dcost_dalpha dℓ/dα on output.
   @param dcost_dalpha d²ℓ/dα² on output.
   @returns The cost ℓ(α). */
  T CalcCostAlongLine(const T& alpha, const SapData<T>& data,
                      const SearchDirectionData<T>& search_direction,
                      SapData<T>* scratch, T* dcost_dalpha,
                      T* d2cost_dalpha2) const;

  /* Compute and store the Hessian sparsity pattern. */
  void SetSparsityPattern();

  const BlockSparsityPattern& sparsity_pattern() const {
    DRAKE_ASSERT(sparsity_pattern_ != nullptr);
    return *sparsity_pattern_;
  }

 private:
  void MultiplyByDynamicsMatrix(const VectorX<T>& v, VectorX<T>* result) const;
  void CalcMomentumTerms(const SapData<T>& data,
                         typename SapData<T>::Cache* cache) const;
  void CalcBodySpatialVelocities(const VectorX<T>& v,
                                 EigenPool<Vector6<T>>* V_pool) const;

  std::unique_ptr<PooledSapParameters<T>> params_;

  // Sparsity pattern for the Hessian is set once at construction, and used
  // later to detect when the sparsity pattern has changed.
  std::unique_ptr<BlockSparsityPattern> sparsity_pattern_;

  // Total number of generalized velocities. = sum(clique_sizes_).
  int num_bodies_{0};
  int num_velocities_{0};
  std::vector<int> clique_start_;  // Clique first velocity.
  std::vector<int> clique_sizes_;  // Number of velocities per clique.
  EigenPool<Vector6<T>> V_WB0_;    // Initial spatial velocities.

  GainConstraintsPool gain_constraints_pool_;
  PatchConstraintsPool patch_constraints_pool_;
};

}  // namespace pooled_sap
}  // namespace contact_solvers
}  // namespace multibody
}  // namespace drake<|MERGE_RESOLUTION|>--- conflicted
+++ resolved
@@ -74,13 +74,10 @@
   std::vector<int> body_is_floating;  // 1 if floating.
   EigenPool<Matrix6X<T>> J_WB;        // Rigid body spatial velocity Jacobians.
   VectorX<T> v0;                      // The current generalized velocities.
-<<<<<<< HEAD
-=======
 
   // Effort limits for the entire model.
   std::vector<int> clique_nu;  // Num actuators per clique.
   VectorX<T> effort_limits;  // of size model.num_velocities(). Zero if unused.
->>>>>>> 85dab35b
 };
 
 /* A model of the SAP problem.
@@ -265,10 +262,6 @@
     patch_constraints_pool_.set_stiction_tolerance(stiction_tolerance);
   }
 
-  void set_stiction_tolerance(double stiction_tolerance) {
-    patch_constraints_pool_.set_stiction_tolerance(stiction_tolerance);
-  }
-
   PatchConstraintsPool& patch_constraints_pool() {
     return patch_constraints_pool_;
   }
