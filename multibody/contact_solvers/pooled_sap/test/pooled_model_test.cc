--- conflicted
+++ resolved
@@ -162,26 +162,12 @@
   const double cost_value = data.cache().cost.value();
   const VectorXd cost_derivatives = data.cache().cost.derivatives();
   const VectorXd gradient_value = math::ExtractValue(data.cache().gradient);
-<<<<<<< HEAD
-  const MatrixXd gradient_derivatives =
-      math::ExtractGradient(data.cache().gradient);
-
-  const MatrixXd hessian_value =
-      math::ExtractValue(data.cache().hessian.MakeDenseMatrix());
-=======
->>>>>>> 4fa6f23d
 
   fmt::print("Cost: {}\n", cost_value);
   fmt::print("Gradient: {}\n", fmt_eigen(gradient_value.transpose()));
   fmt::print(
       "|grad-grad_ref|/|grad| = {}\n",
       (gradient_value - cost_derivatives).norm() / gradient_value.norm());
-<<<<<<< HEAD
-  fmt::print("Hessian:\n{}\n", fmt_eigen(hessian_value));
-  fmt::print("Grad. Derivs:\n{}\n", fmt_eigen(gradient_derivatives));
-  fmt::print("|H-Href| = {}\n", (hessian_value - gradient_derivatives).norm());
-=======
->>>>>>> 4fa6f23d
 
   EXPECT_TRUE(CompareMatrices(gradient_value, cost_derivatives, 8 * kEps,
                               MatrixCompareType::relative));
@@ -304,30 +290,17 @@
   EXPECT_TRUE(CompareMatrices(data_single.cache().gradient,
                               data_multiple.cache().gradient, kEps,
                               MatrixCompareType::relative));
-<<<<<<< HEAD
-  EXPECT_TRUE(CompareMatrices(data_single.cache().hessian.MakeDenseMatrix(),
-                              data_multiple.cache().hessian.MakeDenseMatrix(),
-                              kEps, MatrixCompareType::relative));
-=======
 
 #if 0
   EXPECT_TRUE(CompareMatrices(data_single.cache().hessian.MakeDenseMatrix(),
                               data_multiple.cache().hessian.MakeDenseMatrix(),
                               kEps, MatrixCompareType::relative));
 #endif
->>>>>>> 4fa6f23d
 }
 
 GTEST_TEST(PooledSapModel, LimitMallocOnCalcData) {
   PooledSapModel<double> model;
-<<<<<<< HEAD
-  bool use_sparse_hessian =
-      false;  // Right now this leads to memory allocations.
-  MakeModel(&model, false /* each body in its own clique */,
-            use_sparse_hessian);
-=======
   MakeModel(&model, false /* each body in its own clique */);
->>>>>>> 4fa6f23d
   EXPECT_EQ(model.num_cliques(), 3);
   EXPECT_EQ(model.num_velocities(), 18);
   EXPECT_EQ(model.num_constraints(), 3);
