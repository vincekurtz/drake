--- conflicted
+++ resolved
@@ -259,8 +259,6 @@
     *d2cost_dalpha2 += constraint_d2cost;
   }
 
-<<<<<<< HEAD
-=======
   // Add limit constraints contributions:
   {
     limit_constraints_pool_.CalcData(v_alpha,
@@ -273,7 +271,6 @@
     *d2cost_dalpha2 += constraint_d2cost;
   }
 
->>>>>>> 20d94940
   // Add patch constraints contributions:
   {
     CalcBodySpatialVelocities(v_alpha, &V_WB_alpha);
