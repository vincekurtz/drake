#pragma once
/// @file
/// Defines the YAML schema for the model directives language, which is used
/// to assemble multiple SDF and URDF files in a single MultibodyPlant.
///
/// For more information on how structures are converted to and from YAML,
/// refer to @ref yaml_serialization "YAML Serialization".
///
/// See `multibody/parsing/README_model_directives.md` for more info.

#include <map>
#include <optional>
#include <string>
#include <vector>

#include <Eigen/Dense>

#include "drake/common/eigen_types.h"
#include "drake/common/name_value.h"
#include "drake/common/schema/transform.h"
#include "drake/common/text_logging.h"
#include "drake/math/rigid_transform.h"
#include "drake/math/roll_pitch_yaw.h"

namespace drake {
namespace multibody {
namespace parsing {

/// Directive to add a weld between two named frames, a parent and a child.
struct AddWeld {
  bool IsValid() const {
    if (parent.empty()) {
      drake::log()->error("add_weld: `parent` must be non-empty");
      return false;
    } else if (child.empty()) {
      drake::log()->error("add_weld: `child` must be non-empty");
      return false;
    }
    if (X_PC) {
      if (X_PC->base_frame) {
        drake::log()->error(
            "add_weld: `X_PC` must not specify a `base_frame`; the pose is "
            "always in the parent frame.");
        return false;
      }
      if (!X_PC->IsDeterministic()) {
        drake::log()->error(
            "add_weld: `X_PC` must specify a deterministic transform, not a "
            "distribution.");
        return false;
      }
    }
    return true;
  }

  template <typename Archive>
  void Serialize(Archive* a) {
    a->Visit(DRAKE_NVP(parent));
    a->Visit(DRAKE_NVP(child));
    a->Visit(DRAKE_NVP(X_PC));
  }

  /// Parent frame. Can specify scope.
  std::string parent;
  /// Child frame. Can (and should) specify scope.
  std::string child;
  /// Relative transform between the parent frame P and the child frame C. If
  /// unspecified, the Identity transform will be used.
  std::optional<drake::schema::Transform> X_PC{};
};

/// Directive to add a model from a URDF or SDFormat file to a scene, using a
/// given name for the added instance.
struct AddModel {
  bool IsValid() const {
    if (file.empty()) {
      drake::log()->error("add_model: `file` must be non-empty");
      return false;
    } else if (name.empty()) {
      drake::log()->error("add_model: `name` must be non-empty");
      return false;
    }
<<<<<<< HEAD
    if (default_free_body_pose) {
      for (const auto& [body_name, pose] : *default_free_body_pose) {
        if (pose.base_frame) {
          drake::log()->error(
              "add_model: `default_free_body_pose` must not specify a "
              "`base_frame`; the pose is always in the world frame.");
          return false;
        }
        if (!pose.IsDeterministic()) {
          drake::log()->error(
              "add_model: `default_free_body_pose` must specify a "
              "deterministic transform, not a distribution.");
          return false;
        }
=======
    for (const auto& [body_name, pose] : default_free_body_pose) {
      if (pose.base_frame) {
        drake::log()->error(
            "add_model: `default_free_body_pose` must not specify a "
            "`base_frame`; the pose is always in the world frame.");
        return false;
      }
      if (!pose.IsDeterministic()) {
        drake::log()->error(
            "add_model: `default_free_body_pose` must specify a "
            "deterministic transform, not a distribution.");
        return false;
>>>>>>> ea4344f1
      }
    }
    return true;
  }

  template <typename Archive>
  void Serialize(Archive* a) {
    a->Visit(DRAKE_NVP(file));
    a->Visit(DRAKE_NVP(name));
    a->Visit(DRAKE_NVP(default_joint_positions));
    a->Visit(DRAKE_NVP(default_free_body_pose));
  }

  /// The `package://` URI of the file to add.
  std::string file;
  /// The model instance name.
  std::string name;
  /// Map of joint_name => default position vector.
<<<<<<< HEAD
  std::optional<std::map<std::string, Eigen::VectorXd>> default_joint_positions;
  /// Map of body_name => default free body pose.
  std::optional<std::map<std::string, drake::schema::Transform>>
      default_free_body_pose;
=======
  std::map<std::string, Eigen::VectorXd> default_joint_positions;
  /// Map of body_name => default free body pose.
  std::map<std::string, drake::schema::Transform> default_free_body_pose;
>>>>>>> ea4344f1
};

/// Directive to add an empty, named model instance to a scene.
struct AddModelInstance {
  bool IsValid() const {
    if (name.empty()) {
      drake::log()->error("add_model_instance: `name` must be non-empty");
    }
    return true;
  }

  template <typename Archive>
  void Serialize(Archive* a) {
    a->Visit(DRAKE_NVP(name));
  }

  /// The model instance name.
  std::string name;
};

/// Directive to add a Frame to the scene.  The added frame must have a name
/// and a transform with a base frame and offset.
struct AddFrame {
  bool IsValid() const {
    if (name.empty()) {
      drake::log()->error("add_frame: `name` must be non-empty");
      return false;
    } else if (!X_PF.base_frame || X_PF.base_frame->empty()) {
      drake::log()->error("add_frame: `X_PF.base_frame` must be defined");
      return false;
    }
    return true;
  }

  template <typename Archive>
  void Serialize(Archive* a) {
    a->Visit(DRAKE_NVP(name));
    a->Visit(DRAKE_NVP(X_PF));
  }

  /// Name of frame to be added. If scope is specified, will override model
  /// instance; otherwise, will use `X_PF.base_frame`s instance.
  std::string name;
  /// Pose of frame to be added, `F`, w.r.t. parent frame `P` (as defined by
  /// `X_PF.base_frame`).
  drake::schema::Transform X_PF;
};

/// Directive to add a collision filter group.  This directive is analogous to
/// @ref tag_drake_collision_filter_group in XML model formats.
struct AddCollisionFilterGroup {
  bool IsValid() const {
    if (name.empty()) {
      drake::log()->error(
          "add_collision_filter_group: `name` must be non-empty");
      return false;
    } else if (members.empty()) {
      drake::log()->error(
          "add_collision_filter_group: `members` must be non-empty");
      return false;
    }
    return true;
  }

  template <typename Archive>
  void Serialize(Archive* a) {
    a->Visit(DRAKE_NVP(name));
    a->Visit(DRAKE_NVP(members));
    a->Visit(DRAKE_NVP(ignored_collision_filter_groups));
  }

  /// Name of group to be added. Must not be a scoped name.
  std::string name;
  /// Names of members of the group. May be scoped and refer to bodies of
  /// already added models. This data is analogous to a sequence of
  /// @ref tag_drake_member in XML model formats.
  std::vector<std::string> members;
  /// Names of groups against which to ignore collisions. If another group is
  /// named, collisions between this group and that group will be ignored. If
  /// this group is named, collisions within this group will be ignored. Names
  /// may be scoped and refer to other groups defined elsewhere in this file or
  /// transitively included directives or model files. This data is analogous
  /// to a sequence of @ref tag_drake_ignored_collision_filter_group in XML
  /// model formats.
  std::vector<std::string> ignored_collision_filter_groups;
};

/// Directive to incorporate another model directives file, optionally with
/// its elements prefixed with a namespace.
struct AddDirectives {
  bool IsValid() const {
    if (file.empty()) {
      drake::log()->error("add_directives: `file` must be non-empty");
      return false;
    }
    return true;
  }

  template <typename Archive>
  void Serialize(Archive* a) {
    a->Visit(DRAKE_NVP(file));
    a->Visit(DRAKE_NVP(model_namespace));
  }

  /// The `package://` URI of the file to add.
  std::string file;
  /// Namespaces base model instance for processing directive files.
  /// Affects scoping (i.e. the following members):
  /// - AddModel::name
  /// - AddModelInstance::name
  /// - AddFrame::name
  /// - AddWeld::parent
  /// - AddWeld::child
  /// - AddFrame::X_PF::base_frame
  /// - AddCollisionFilterGroup::name
  /// - AddCollisionFilterGroup::members
  /// - AddCollisionFilterGroup::ignored_colllision_filter_groups
  /// - AddDirectives::model_namespace
  /// See `README.md` for example references and namespacing.
  std::optional<std::string> model_namespace;
};

// TODO(eric.cousineau): Change this (and relevant YAML files) to use tags.
/// Union structure for model directives.
///
/// @note This was designed before support for `std::variant<>` was around,
/// and thus we used a parent field, rather than a YAML tag, to designate the
/// intended type for the directive.
struct ModelDirective {
  bool IsValid() const {
    const bool unique =
        (add_model.has_value() + add_model_instance.has_value() +
         add_frame.has_value() + add_weld.has_value() +
         add_collision_filter_group.has_value() +
         add_directives.has_value()) == 1;
    if (!unique) {
      drake::log()->error(
          "directive: Specify one of `add_model`, `add_model_instance`, "
          "`add_frame`, `add_collision_filter_group`, or `add_directives`");
      return false;
    } else if (add_model) {
      return add_model->IsValid();
    } else if (add_model_instance) {
      return add_model_instance->IsValid();
    } else if (add_frame) {
      return add_frame->IsValid();
    } else if (add_weld) {
      return add_weld->IsValid();
    } else if (add_collision_filter_group) {
      return add_collision_filter_group->IsValid();
    } else {
      return add_directives->IsValid();
    }
  }

  template <typename Archive>
  void Serialize(Archive* a) {
    a->Visit(DRAKE_NVP(add_model));
    a->Visit(DRAKE_NVP(add_model_instance));
    a->Visit(DRAKE_NVP(add_frame));
    a->Visit(DRAKE_NVP(add_weld));
    a->Visit(DRAKE_NVP(add_collision_filter_group));
    a->Visit(DRAKE_NVP(add_directives));
  }

  std::optional<AddModel> add_model;
  std::optional<AddModelInstance> add_model_instance;
  std::optional<AddFrame> add_frame;
  std::optional<AddWeld> add_weld;
  std::optional<AddCollisionFilterGroup> add_collision_filter_group;
  std::optional<AddDirectives> add_directives;
};

/// Top-level structure for a model directives yaml file schema.
struct ModelDirectives {
  bool IsValid() const {
    for (auto& directive : directives) {
      if (!directive.IsValid()) return false;
    }
    return true;
  }

  template <typename Archive>
  void Serialize(Archive* a) {
    a->Visit(DRAKE_NVP(directives));
  }

  std::vector<ModelDirective> directives;
};

}  // namespace parsing
}  // namespace multibody
}  // namespace drake<|MERGE_RESOLUTION|>--- conflicted
+++ resolved
@@ -80,22 +80,6 @@
       drake::log()->error("add_model: `name` must be non-empty");
       return false;
     }
-<<<<<<< HEAD
-    if (default_free_body_pose) {
-      for (const auto& [body_name, pose] : *default_free_body_pose) {
-        if (pose.base_frame) {
-          drake::log()->error(
-              "add_model: `default_free_body_pose` must not specify a "
-              "`base_frame`; the pose is always in the world frame.");
-          return false;
-        }
-        if (!pose.IsDeterministic()) {
-          drake::log()->error(
-              "add_model: `default_free_body_pose` must specify a "
-              "deterministic transform, not a distribution.");
-          return false;
-        }
-=======
     for (const auto& [body_name, pose] : default_free_body_pose) {
       if (pose.base_frame) {
         drake::log()->error(
@@ -108,7 +92,6 @@
             "add_model: `default_free_body_pose` must specify a "
             "deterministic transform, not a distribution.");
         return false;
->>>>>>> ea4344f1
       }
     }
     return true;
@@ -127,16 +110,9 @@
   /// The model instance name.
   std::string name;
   /// Map of joint_name => default position vector.
-<<<<<<< HEAD
-  std::optional<std::map<std::string, Eigen::VectorXd>> default_joint_positions;
-  /// Map of body_name => default free body pose.
-  std::optional<std::map<std::string, drake::schema::Transform>>
-      default_free_body_pose;
-=======
   std::map<std::string, Eigen::VectorXd> default_joint_positions;
   /// Map of body_name => default free body pose.
   std::map<std::string, drake::schema::Transform> default_free_body_pose;
->>>>>>> ea4344f1
 };
 
 /// Directive to add an empty, named model instance to a scene.
