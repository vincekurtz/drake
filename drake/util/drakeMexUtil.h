--- conflicted
+++ resolved
@@ -117,7 +117,6 @@
     const mxArray* mex) {
   using namespace Eigen;
   using namespace std;
-<<<<<<< HEAD
 
   Index rows, cols; // at runtime
   if (mxIsEmpty(mex)) {
@@ -133,14 +132,6 @@
       cols = Cols == Dynamic ? 0 : Cols;
     }
   }
-=======
-  int rows;
-  if (Rows == Dynamic)
-    rows = static_cast<int>(mxGetM(mex));
-  else if (mxGetM(mex) == Rows ||
-           mxGetM(mex) == 0)  // be lenient in the empty input case
-    rows = Rows;
->>>>>>> e8ca6af1
   else {
     // the non-empty case
     rows = Rows == Dynamic ? mxGetM(mex) : Rows;
@@ -154,17 +145,7 @@
     throw runtime_error(stream.str().c_str());
   }
 
-<<<<<<< HEAD
   if (Cols != Dynamic && Cols != cols) {
-=======
-  int cols;
-  if (Cols == Dynamic)
-    cols = static_cast<int>(mxGetN(mex));
-  else if (mxGetN(mex) == Cols ||
-           mxGetN(mex) == 0)  // be lenient in the empty input case
-    cols = Cols;
-  else {
->>>>>>> e8ca6af1
     ostringstream stream;
     stream << "Error converting Matlab matrix. Expected " << Cols
            << " cols, but got " << mxGetN(mex) << ".";
