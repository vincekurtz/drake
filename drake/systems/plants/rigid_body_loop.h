#pragma once

#include <Eigen/Dense>

#include "drake/drakeRBM_export.h"
#include "drake/systems/plants/RigidBodyFrame.h"

/**
 * Defines a "loop joint" that models a kinematic loop formed by a chain
 * of rigid bodies and their regular joints. The loop joint is specified by two
 * `RigidBodyFrame` objects that must be attached to two different `RigidBody`
 * objects. The coordinate frames defined by the two `RigidBodyFrame` objects
 * are constrained to have the same origin. The orientations of the two frames
 * are partially constrained based on the axis of rotation (i.e., the two frames
 * are only allowed to rotate relative to each other along the axis of
 * rotation).
 */
class DRAKERBM_EXPORT RigidBodyLoop {
 public:
<<<<<<< HEAD
  //
  // Constructs a RigidBodyLoop between two frames. Is this the correct API?
  // TODO(amcastro-tri): review the correctness of this API
=======
  /**
   * Constructs a kinematic loop by fully constraining the origins and partially
   * constraining the orientations of two frames. The two frames are defined
   * relative to two rigid bodies that should be connected via a loop joint.
   *
   * @param[in] frameA A frame defined relative to the loop joint's "parent"
   * rigid body.
   *
   * @param[in] frameB A frame defined relative to the loop joint's "child"
   * rigid body.
   *
   * @param[in] axis The loop joint's axis of rotation expressed in the
   * coordinate frame of @p frameA.
   */
>>>>>>> eb9c8819
  RigidBodyLoop(std::shared_ptr<RigidBodyFrame> frameA,
                std::shared_ptr<RigidBodyFrame> frameB,
                const Eigen::Vector3d& axis);

  const std::shared_ptr<RigidBodyFrame> frameA_, frameB_;
  const Eigen::Vector3d axis_;

  friend std::ostream& operator<<(std::ostream& os, const RigidBodyLoop& obj);

 public:
#ifndef SWIG
  EIGEN_MAKE_ALIGNED_OPERATOR_NEW
#endif
};<|MERGE_RESOLUTION|>--- conflicted
+++ resolved
@@ -17,11 +17,6 @@
  */
 class DRAKERBM_EXPORT RigidBodyLoop {
  public:
-<<<<<<< HEAD
-  //
-  // Constructs a RigidBodyLoop between two frames. Is this the correct API?
-  // TODO(amcastro-tri): review the correctness of this API
-=======
   /**
    * Constructs a kinematic loop by fully constraining the origins and partially
    * constraining the orientations of two frames. The two frames are defined
@@ -36,7 +31,6 @@
    * @param[in] axis The loop joint's axis of rotation expressed in the
    * coordinate frame of @p frameA.
    */
->>>>>>> eb9c8819
   RigidBodyLoop(std::shared_ptr<RigidBodyFrame> frameA,
                 std::shared_ptr<RigidBodyFrame> frameB,
                 const Eigen::Vector3d& axis);
