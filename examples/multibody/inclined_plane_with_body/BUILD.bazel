load("//tools/lint:lint.bzl", "add_lint_tests")
load(
    "//tools/skylark:drake_cc.bzl",
    "drake_cc_binary",
    "drake_cc_googletest",
    "drake_cc_library",
)

package(default_visibility = ["//visibility:private"])

drake_cc_binary(
    name = "inclined_plane_with_body",
    srcs = [
        "inclined_plane_with_body.cc",
    ],
    add_test_rule = 1,
    test_rule_args = [
        "--simulation_time=0.1",
        "--target_realtime_rate=0.0",
    ],
    deps = [
        "//common:add_text_logging_gflags",
        "//lcm",
        "//multibody/benchmarks/inclined_plane",
        "//multibody/plant:contact_results_to_lcm",
        "//systems/analysis:convex_integrator",
        "//systems/analysis:simulator",
        "//systems/analysis:simulator_print_stats",
        "//systems/framework:diagram",
        "//visualization",
        "@gflags",
    ],
)

<<<<<<< HEAD
drake_cc_binary(
    name = "dynamic_friction_demo",
    srcs = [
        "dynamic_friction_demo.cc",
    ],
    deps = [
        "//common:add_text_logging_gflags",
        "//lcm",
        "//multibody/benchmarks/inclined_plane",
        "//multibody/plant:contact_results_to_lcm",
        "//systems/analysis:convex_integrator",
        "//systems/analysis:simulator",
        "//systems/analysis:simulator_print_stats",
        "//systems/controllers:pid_controller",
        "//systems/framework:diagram",
        "//systems/primitives",
        "//visualization",
        "@gflags",
    ],
)

drake_cc_binary(
    name = "conveyor_belt",
    srcs = [
        "conveyor_belt.cc",
    ],
    deps = [
        "//systems/analysis:convex_integrator",
        "//systems/analysis:simulator",
        "//systems/analysis:simulator_print_stats",
        "//systems/framework:diagram",
        "//systems/primitives",
        "//visualization",
        "@gflags",
    ],
)

add_lint_tests(enable_clang_format_lint = False)
=======
add_lint_tests()
>>>>>>> 5668198a
<|MERGE_RESOLUTION|>--- conflicted
+++ resolved
@@ -32,7 +32,6 @@
     ],
 )
 
-<<<<<<< HEAD
 drake_cc_binary(
     name = "dynamic_friction_demo",
     srcs = [
@@ -70,7 +69,4 @@
     ],
 )
 
-add_lint_tests(enable_clang_format_lint = False)
-=======
-add_lint_tests()
->>>>>>> 5668198a
+add_lint_tests()