--- conflicted
+++ resolved
@@ -1,4 +1,5 @@
 #include <iostream>
+#include <limits>
 #include <memory>
 #include <utility>
 
@@ -54,17 +55,10 @@
               "Coefficient of kinetic friction (no units).");
 DEFINE_bool(is_inclined_plane_half_space, false,
             "Is inclined plane a half-space (true) or box (false).");
-<<<<<<< HEAD
 DEFINE_string(bodyB_type, "block_with_4Spheres",
               "Valid body types are "
               "'sphere', 'block', or 'block_with_4Spheres'");
 DEFINE_string(contact_approximation, "lagged",
-=======
-DEFINE_string(
-    bodyB_type, "sphere",
-    "Valid body types are 'sphere', 'block', or 'block_with_4Spheres'");
-DEFINE_string(contact_approximation, "tamsi",
->>>>>>> 5668198a
               "Discrete contact approximation. Options are: 'tamsi', "
               "'sap', 'similar', 'lagged'");
 
