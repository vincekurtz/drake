#include "drake/traj_opt/trajectory_optimizer.h"

#include <algorithm>
#include <iostream>
#include <limits>

namespace drake {
namespace traj_opt {

using multibody::Joint;
using multibody::JointIndex;
using multibody::MultibodyPlant;
using systems::System;

template <typename T>
TrajectoryOptimizer<T>::TrajectoryOptimizer(const MultibodyPlant<T>* plant,
                                            const ProblemDefinition& prob)
    : plant_(plant), prob_(prob) {
  context_ = plant_->CreateDefaultContext();

  // Define joint damping coefficients.
  joint_damping_ = VectorX<T>::Zero(plant_->num_velocities());

  for (JointIndex j(0); j < plant_->num_joints(); ++j) {
    const Joint<T>& joint = plant_->get_joint(j);
    const int velocity_start = joint.velocity_start();
    const int nv = joint.num_velocities();
    joint_damping_.segment(velocity_start, nv) = joint.damping_vector();
  }
}

template <typename T>
T TrajectoryOptimizer<T>::CalcCost(
    const TrajectoryOptimizerState<T>& state) const {
  if (!state.cache().up_to_date) UpdateCache(state);
  return CalcCost(state.q(), state.cache().v, state.cache().tau,
                  &state.workspace);
}

template <typename T>
T TrajectoryOptimizer<T>::CalcCost(
    const std::vector<VectorX<T>>& q, const std::vector<VectorX<T>>& v,
    const std::vector<VectorX<T>>& tau,
    TrajectoryOptimizerWorkspace<T>* workspace) const {
  VectorX<T> cost = VectorX<T>::Zero(1);
  VectorX<T>& q_err = workspace->q_size_tmp;
  VectorX<T>& v_err = workspace->v_size_tmp1;

  // Running cost
  for (int t = 0; t < num_steps(); ++t) {
    q_err = q[t] - prob_.q_nom;
    v_err = v[t] - prob_.v_nom;
    cost += q_err.transpose() * prob_.Qq * q_err;
    cost += v_err.transpose() * prob_.Qv * v_err;
    cost += tau[t].transpose() * prob_.R * tau[t];
  }

  // Scale running cost by dt (so the optimization problem we're solving doesn't
  // change so dramatically when we change the time step).
  cost *= time_step();

  // Terminal cost
  q_err = q[num_steps()] - prob_.q_nom;
  v_err = v[num_steps()] - prob_.v_nom;
  cost += q_err.transpose() * prob_.Qf_q * q_err;
  cost += v_err.transpose() * prob_.Qf_v * v_err;

  return cost[0];
}

template <typename T>
void TrajectoryOptimizer<T>::CalcVelocities(const std::vector<VectorX<T>>& q,
                                            std::vector<VectorX<T>>* v) const {
  // x = [x0, x1, ..., xT]
  DRAKE_DEMAND(static_cast<int>(q.size()) == num_steps() + 1);
  DRAKE_DEMAND(static_cast<int>(v->size()) == num_steps() + 1);

  v->at(0) = prob_.v_init;
  for (int t = 1; t <= num_steps(); ++t) {
    v->at(t) = (q[t] - q[t - 1]) / time_step();
  }
}

template <typename T>
void TrajectoryOptimizer<T>::CalcAccelerations(
    const std::vector<VectorX<T>>& v, std::vector<VectorX<T>>* a) const {
  DRAKE_DEMAND(static_cast<int>(v.size()) == num_steps() + 1);
  DRAKE_DEMAND(static_cast<int>(a->size()) == num_steps());

  for (int t = 0; t < num_steps(); ++t) {
    a->at(t) = (v[t + 1] - v[t]) / time_step();
  }
}

template <typename T>
void TrajectoryOptimizer<T>::CalcInverseDynamics(
    const std::vector<VectorX<T>>& q, const std::vector<VectorX<T>>& v,
    const std::vector<VectorX<T>>& a,
    TrajectoryOptimizerWorkspace<T>* workspace,
    std::vector<VectorX<T>>* tau) const {
  // Generalized forces aren't defined for the last timestep
  // TODO(vincekurtz): additional checks that q_t, v_t, tau_t are the right size
  // for the plant?
  DRAKE_DEMAND(static_cast<int>(q.size()) == num_steps() + 1);
  DRAKE_DEMAND(static_cast<int>(v.size()) == num_steps() + 1);
  DRAKE_DEMAND(static_cast<int>(a.size()) == num_steps());
  DRAKE_DEMAND(static_cast<int>(tau->size()) == num_steps());

  for (int t = 0; t < num_steps(); ++t) {
    // All dynamics terms are treated implicitly, i.e.,
    // tau[t] = M(q[t+1]) * a[t] - k(q[t+1],v[t+1]) - f_ext[t+1]
    CalcInverseDynamicsSingleTimeStep(q[t + 1], v[t + 1], a[t], workspace,
                                      &tau->at(t));
  }
}

template <typename T>
void TrajectoryOptimizer<T>::CalcInverseDynamicsSingleTimeStep(
    const VectorX<T>& q, const VectorX<T>& v, const VectorX<T>& a,
    TrajectoryOptimizerWorkspace<T>* workspace, VectorX<T>* tau) const {
  plant().SetPositions(context_.get(), q);
  plant().SetVelocities(context_.get(), v);
  plant().CalcForceElementsContribution(*context_, &workspace->f_ext);

  // Inverse dynamics computes tau = M*a - k(q,v) - f_ext
  *tau = plant().CalcInverseDynamics(*context_, a, workspace->f_ext);

  // TODO(vincekurtz) add in contact/constriant contribution
}

template <typename T>
void TrajectoryOptimizer<T>::CalcInverseDynamicsPartials(
    const std::vector<VectorX<T>>& q, const std::vector<VectorX<T>>& v,
    const std::vector<VectorX<T>>& a, const std::vector<VectorX<T>>& tau,
    TrajectoryOptimizerWorkspace<T>* workspace,
    InverseDynamicsPartials<T>* id_partials) const {
  // TODO(vincekurtz): use a solver flag to choose between finite differences
  // and an analytical approximation
  CalcInverseDynamicsPartialsFiniteDiff(q, v, a, tau, workspace, id_partials);
}

template <typename T>
void TrajectoryOptimizer<T>::CalcInverseDynamicsPartialsFiniteDiff(
    const std::vector<VectorX<T>>& q, const std::vector<VectorX<T>>& v,
    const std::vector<VectorX<T>>& a, const std::vector<VectorX<T>>& tau,
    TrajectoryOptimizerWorkspace<T>* workspace,
    InverseDynamicsPartials<T>* id_partials) const {
  using std::abs;
  using std::max;
  // Check that id_partials has been allocated correctly.
  DRAKE_DEMAND(id_partials->size() == num_steps());

  // Get references to the partials that we'll be setting
  std::vector<MatrixX<T>>& dtau_dqm = id_partials->dtau_dqm;
  std::vector<MatrixX<T>>& dtau_dqt = id_partials->dtau_dqt;
  std::vector<MatrixX<T>>& dtau_dqp = id_partials->dtau_dqp;

  // Get references to perturbed versions of q, v, tau, and a, at (t-1, t, t).
  // These are all of the quantities that change when we perturb q_t.
  VectorX<T>& q_eps_t = workspace->q_size_tmp;
  VectorX<T>& v_eps_t = workspace->v_size_tmp1;
  VectorX<T>& v_eps_tp = workspace->v_size_tmp2;
  VectorX<T>& a_eps_tm = workspace->a_size_tmp1;
  VectorX<T>& a_eps_t = workspace->a_size_tmp2;
  VectorX<T>& a_eps_tp = workspace->a_size_tmp3;
  VectorX<T>& tau_eps_tm = workspace->tau_size_tmp1;
  VectorX<T>& tau_eps_t = workspace->tau_size_tmp2;
  VectorX<T>& tau_eps_tp = workspace->tau_size_tmp3;

  // Store small perturbations
  const double eps = sqrt(std::numeric_limits<double>::epsilon());
  T dq_i;
  T dv_i;
  T da_i;
  for (int t = 0; t <= num_steps(); ++t) {
    // N.B. A perturbation of qt propagates to tau[t-1], tau[t] and tau[t+1].
    // Therefore we compute one column of grad_tau at a time. That is, once the
    // loop on position indices i is over, we effectively computed the t-th
    // column of grad_tau.

    // Set perturbed versions of variables
    q_eps_t = q[t];
    v_eps_t = v[t];
    if (t < num_steps()) {
      // v[num_steps + 1] is not defined
      v_eps_tp = v[t + 1];
      // a[num_steps] is not defined
      a_eps_t = a[t];
    }
    if (t < num_steps() - 1) {
      // a[num_steps + 1] is not defined
      a_eps_tp = a[t + 1];
    }
    if (t > 0) {
      // a[-1] is undefined
      a_eps_tm = a[t - 1];
    }

    for (int i = 0; i < plant().num_positions(); ++i) {
      // Determine perturbation sizes to avoid losing precision to floating
      // point error
      dq_i = eps * max(1.0, abs(q_eps_t(i)));
      dv_i = dq_i / time_step();
      da_i = dv_i / time_step();

      // Perturb q_t[i], v_t[i], and a_t[i]
      // TODO(vincekurtz): add N(q)+ factor to consider quaternion DoFs.
      q_eps_t(i) += dq_i;

      if (t == 0) {
        // v[0] is constant
        a_eps_t(i) -= 1.0 * da_i;
      } else {
        v_eps_t(i) += dv_i;
        a_eps_tm(i) += da_i;
        a_eps_t(i) -= 2.0 * da_i;
      }
      v_eps_tp(i) -= dv_i;
      a_eps_tp(i) += da_i;

      // Compute perturbed tau(q) and calculate the nonzero entries of dtau/dq
      // via finite differencing
      if (t > 0) {
        // tau[t-1] = ID(q[t], v[t], a[t-1])
        CalcInverseDynamicsSingleTimeStep(q_eps_t, v_eps_t, a_eps_tm, workspace,
                                          &tau_eps_tm);
        dtau_dqp[t - 1].col(i) = (tau_eps_tm - tau[t - 1]) / dq_i;
      }
      if (t < num_steps()) {
        // tau[t] = ID(q[t+1], v[t+1], a[t])
        CalcInverseDynamicsSingleTimeStep(q[t + 1], v_eps_tp, a_eps_t,
                                          workspace, &tau_eps_t);
        dtau_dqt[t].col(i) = (tau_eps_t - tau[t]) / dq_i;
      }
      if (t < num_steps() - 1) {
        // tau[t+1] = ID(q[t+2], v[t+2], a[t+1])
        CalcInverseDynamicsSingleTimeStep(q[t + 2], v[t + 2], a_eps_tp,
                                          workspace, &tau_eps_tp);
        dtau_dqm[t + 1].col(i) = (tau_eps_tp - tau[t + 1]) / dq_i;
      }

      // Unperturb q_t[i], v_t[i], and a_t[i]
      q_eps_t(i) = q[t](i);
      v_eps_t(i) = v[t](i);
      if (t < num_steps()) {
        v_eps_tp(i) = v[t + 1](i);
        a_eps_t(i) = a[t](i);
      }
      if (t < num_steps() - 1) {
        a_eps_tp(i) = a[t + 1](i);
      }
      if (t > 0) {
        a_eps_tm(i) = a[t - 1](i);
      }
    }
  }
}

template <typename T>
void TrajectoryOptimizer<T>::CalcVelocityPartials(
    const std::vector<VectorX<T>>&, VelocityPartials<T>* v_partials) const {
  if (plant().num_velocities() != plant().num_positions()) {
    throw std::runtime_error("Quaternion DoFs not yet supported");
  } else {
    const int nq = plant().num_positions();
    for (int t = 0; t <= num_steps(); ++t) {
      v_partials->dvt_dqt[t] = 1 / time_step() * MatrixXd::Identity(nq, nq);
      if (t > 0) {
        v_partials->dvt_dqm[t] = -1 / time_step() * MatrixXd::Identity(nq, nq);
      }
    }
  }
}

template <typename T>
void TrajectoryOptimizer<T>::CalcGradientFiniteDiff(
    const TrajectoryOptimizerState<T>& state, EigenPtr<VectorX<T>> g) const {
  using std::abs;
  using std::max;

  // Perturbed versions of q
  std::vector<VectorX<T>>& q_plus = state.workspace.q_sequence_tmp1;
  std::vector<VectorX<T>>& q_minus = state.workspace.q_sequence_tmp2;
  q_plus = state.q();
  q_minus = state.q();

  // non-constant copy of state that we can perturb
  TrajectoryOptimizerState<T> state_eps(state);

  // Set first block of g (derivatives w.r.t. q_0) to zero, since q0 = q_init
  // are constant.
  g->topRows(plant().num_positions()).setZero();

  // Iterate through rows of g using finite differences
  const double eps = cbrt(std::numeric_limits<double>::epsilon());
  T dqt_i;
  int j = plant().num_positions();
  for (int t = 1; t <= num_steps(); ++t) {
    for (int i = 0; i < plant().num_positions(); ++i) {
      // Set finite difference step size
      dqt_i = eps * max(1.0, abs(state.q()[t](i)));
      q_plus[t](i) += dqt_i;
      q_minus[t](i) -= dqt_i;

      // Set g_j = using central differences
      state_eps.set_q(q_plus);
      T L_plus = CalcCost(state_eps);
      state_eps.set_q(q_minus);
      T L_minus = CalcCost(state_eps);
      (*g)(j) = (L_plus - L_minus) / (2 * dqt_i);

      // reset our perturbed Q and move to the next row of g.
      q_plus[t](i) = state.q()[t](i);
      q_minus[t](i) = state.q()[t](i);
      ++j;
    }
  }
}

template <typename T>
void TrajectoryOptimizer<T>::CalcGradient(
    const TrajectoryOptimizerState<T>& state, EigenPtr<VectorX<T>> g) const {
  if (!state.cache().up_to_date) UpdateCache(state);
  const TrajectoryOptimizerCache<T>& cache = state.cache();

  // Set some aliases
  const double dt = time_step();
  const int nq = plant().num_positions();
  const std::vector<VectorX<T>>& q = state.q();
  const std::vector<VectorX<T>>& v = cache.v;
  const std::vector<VectorX<T>>& tau = cache.tau;
  const std::vector<MatrixX<T>>& dvt_dqt = cache.v_partials.dvt_dqt;
  const std::vector<MatrixX<T>>& dvt_dqm = cache.v_partials.dvt_dqm;
  const std::vector<MatrixX<T>>& dtau_dqp = cache.id_partials.dtau_dqp;
  const std::vector<MatrixX<T>>& dtau_dqt = cache.id_partials.dtau_dqt;
  const std::vector<MatrixX<T>>& dtau_dqm = cache.id_partials.dtau_dqm;
  TrajectoryOptimizerWorkspace<T>* workspace = &state.workspace;

  // Set first block of g (derivatives w.r.t. q_0) to zero, since q0 = q_init
  // are constant.
  g->topRows(plant().num_positions()).setZero();

  // Scratch variables for storing intermediate cost terms
  VectorX<T>& qt_term = workspace->q_size_tmp;
  VectorX<T>& vt_term = workspace->v_size_tmp1;
  VectorX<T>& vp_term = workspace->v_size_tmp2;
  VectorX<T>& taum_term = workspace->tau_size_tmp1;
  VectorX<T>& taut_term = workspace->tau_size_tmp2;
  VectorX<T>& taup_term = workspace->tau_size_tmp3;

  for (int t = 1; t < num_steps(); ++t) {
    // Contribution from position cost
    qt_term = (q[t] - prob_.q_nom).transpose() * 2 * prob_.Qq * dt;

    // Contribution from velocity cost
    vt_term = (v[t] - prob_.v_nom).transpose() * 2 * prob_.Qv * dt * dvt_dqt[t];
    if (t == num_steps() - 1) {
      // The terminal cost needs to be handled differently
      vp_term = (v[t + 1] - prob_.v_nom).transpose() * 2 * prob_.Qf_v *
                dvt_dqm[t + 1];
    } else {
      vp_term = (v[t + 1] - prob_.v_nom).transpose() * 2 * prob_.Qv * dt *
                dvt_dqm[t + 1];
    }

    // Contribution from control cost
    taum_term = tau[t - 1].transpose() * 2 * prob_.R * dt * dtau_dqp[t - 1];
    taut_term = tau[t].transpose() * 2 * prob_.R * dt * dtau_dqt[t];
    if (t == num_steps() - 1) {
      // There is no constrol input at the final timestep
      taup_term.setZero(nq);
    } else {
      taup_term = tau[t + 1].transpose() * 2 * prob_.R * dt * dtau_dqm[t + 1];
    }

    // Put it all together to get the gradient w.r.t q[t]
    g->segment(t * nq, nq) =
        qt_term + vt_term + vp_term + taum_term + taut_term + taup_term;
  }

  // Last step is different, because there is terminal cost and v[t+1] doesn't
  // exist
  taum_term = tau[num_steps() - 1].transpose() * 2 * prob_.R * dt *
              dtau_dqp[num_steps() - 1];
  qt_term = (q[num_steps()] - prob_.q_nom).transpose() * 2 * prob_.Qf_q;
  vt_term = (v[num_steps()] - prob_.v_nom).transpose() * 2 * prob_.Qf_v *
            dvt_dqt[num_steps()];
  g->tail(nq) = qt_term + vt_term + taum_term;
}

template <typename T>
void TrajectoryOptimizer<T>::CalcHessian(
    const TrajectoryOptimizerState<T>& state, PentaDiagonalMatrix<T>* H) const {
  DRAKE_DEMAND(H->is_symmetric());
<<<<<<< HEAD
=======
  DRAKE_DEMAND(H->block_rows() == num_steps() + 1);
  DRAKE_DEMAND(H->block_size() == plant().num_positions());
>>>>>>> e94b2805

  // Make sure the cache is up to date
  if (!state.cache().up_to_date) UpdateCache(state);
  const TrajectoryOptimizerCache<T>& cache = state.cache();

  // Some convienient aliases
  const double dt = time_step();
<<<<<<< HEAD
  const MatrixX<T>& Qq = 2 * prob_.Qq * dt;
  const MatrixX<T>& Qv = 2 * prob_.Qv * dt;
  const MatrixX<T>& R = 2 * prob_.R * dt;
  const MatrixX<T>& Qf_q = 2 * prob_.Qf_q;
  const MatrixX<T>& Qf_v = 2 * prob_.Qf_v;
=======
  const MatrixX<T> Qq = 2 * prob_.Qq * dt;
  const MatrixX<T> Qv = 2 * prob_.Qv * dt;
  const MatrixX<T> R = 2 * prob_.R * dt;
  const MatrixX<T> Qf_q = 2 * prob_.Qf_q;
  const MatrixX<T> Qf_v = 2 * prob_.Qf_v;
>>>>>>> e94b2805
  const std::vector<MatrixX<T>>& dvt_dqt = cache.v_partials.dvt_dqt;
  const std::vector<MatrixX<T>>& dvt_dqm = cache.v_partials.dvt_dqm;
  const std::vector<MatrixX<T>>& dtau_dqp = cache.id_partials.dtau_dqp;
  const std::vector<MatrixX<T>>& dtau_dqt = cache.id_partials.dtau_dqt;
  const std::vector<MatrixX<T>>& dtau_dqm = cache.id_partials.dtau_dqm;

  // Get mutable references to the non-zero bands of the Hessian
  std::vector<MatrixX<T>>& A = H->mutable_A();  // 2 rows below diagonal
  std::vector<MatrixX<T>>& B = H->mutable_B();  // 1 row below diagonal
  std::vector<MatrixX<T>>& C = H->mutable_C();  // diagonal

  // Fill in the non-zero blocks
<<<<<<< HEAD
  C[0].setIdentity();
  for (int t = 1; t < num_steps(); ++t) {
    // dg_t/dq_t
    Eigen::Ref<MatrixX<T>> dgt_dqt = C[t];
=======
  C[0].setIdentity();  // Initial condition q0 fixed at t=0
  for (int t = 1; t < num_steps(); ++t) {
    // dg_t/dq_t
    MatrixX<T>& dgt_dqt = C[t];
>>>>>>> e94b2805
    dgt_dqt = Qq;
    dgt_dqt += dvt_dqt[t].transpose() * Qv * dvt_dqt[t];
    dgt_dqt += dtau_dqp[t - 1].transpose() * R * dtau_dqp[t - 1];
    dgt_dqt += dtau_dqt[t].transpose() * R * dtau_dqt[t];
    if (t < num_steps() - 1) {
      dgt_dqt += dtau_dqm[t + 1].transpose() * R * dtau_dqm[t + 1];
      dgt_dqt += dvt_dqm[t + 1].transpose() * Qv * dvt_dqm[t + 1];
    } else {
      dgt_dqt += dvt_dqm[t + 1].transpose() * Qf_v * dvt_dqm[t + 1];
    }

    // dg_t/dq_{t+1}
<<<<<<< HEAD
    Eigen::Ref<MatrixX<T>> dgt_dqp = B[t + 1];
=======
    MatrixX<T>& dgt_dqp = B[t + 1];
>>>>>>> e94b2805
    dgt_dqp = dtau_dqp[t].transpose() * R * dtau_dqt[t];
    if (t < num_steps() - 1) {
      dgt_dqp += dtau_dqt[t + 1].transpose() * R * dtau_dqm[t + 1];
      dgt_dqp += dvt_dqt[t + 1].transpose() * Qv * dvt_dqm[t + 1];
    } else {
      dgt_dqp += dvt_dqt[t + 1].transpose() * Qf_v * dvt_dqm[t + 1];
    }

    // dg_t/dq_{t+2}
    if (t < num_steps() - 1) {
<<<<<<< HEAD
      Eigen::Ref<MatrixX<T>> dgt_dqpp = A[t + 2];
=======
      MatrixX<T>& dgt_dqpp = A[t + 2];
>>>>>>> e94b2805
      dgt_dqpp = dtau_dqp[t + 1].transpose() * R * dtau_dqm[t + 1];
    }
  }

<<<<<<< HEAD
  // Terminal cost
  Eigen::Ref<MatrixX<T>> dgT_dqT = C[num_steps()];
=======
  // dg_t/dq_t for the final timestep
  MatrixX<T>& dgT_dqT = C[num_steps()];
>>>>>>> e94b2805
  dgT_dqT = Qf_q;
  dgT_dqT += dvt_dqt[num_steps()].transpose() * Qf_v * dvt_dqt[num_steps()];
  dgT_dqT +=
      dtau_dqp[num_steps() - 1].transpose() * R * dtau_dqp[num_steps() - 1];

  // Copy lower triangular part to upper triangular part
  H->MakeSymmetric();
}

template <typename T>
void TrajectoryOptimizer<T>::UpdateCache(
    const TrajectoryOptimizerState<T>& state) const {
  TrajectoryOptimizerCache<T>& cache = state.mutable_cache();
  TrajectoryOptimizerWorkspace<T>& workspace = state.workspace;

  // Some aliases for things that we'll set
  std::vector<VectorX<T>>& v = cache.v;
  std::vector<VectorX<T>>& a = cache.a;
  std::vector<VectorX<T>>& tau = cache.tau;
  InverseDynamicsPartials<T>& id_partials = cache.id_partials;
  VelocityPartials<T>& v_partials = cache.v_partials;

  // The generalized positions that everything is computed from
  const std::vector<VectorX<T>>& q = state.q();

  // Compute corresponding generalized velocities
  // TODO(vincekurtz) consider making this & similar functions private
  CalcVelocities(q, &v);

  // Compute corresponding generalized accelerations
  CalcAccelerations(v, &a);

  // Compute corresponding generalized torques
  CalcInverseDynamics(q, v, a, &workspace, &tau);

  // Compute partial derivatives of inverse dynamics d(tau)/d(q)
  CalcInverseDynamicsPartials(q, v, a, tau, &workspace, &id_partials);

  // Compute partial derivatives of velocities d(v)/d(q)
  CalcVelocityPartials(q, &v_partials);

  // Set cache invalidation flag
  cache.up_to_date = true;
}

}  // namespace traj_opt
}  // namespace drake

DRAKE_DEFINE_CLASS_TEMPLATE_INSTANTIATIONS_ON_DEFAULT_NONSYMBOLIC_SCALARS(
    class ::drake::traj_opt::TrajectoryOptimizer)<|MERGE_RESOLUTION|>--- conflicted
+++ resolved
@@ -392,11 +392,8 @@
 void TrajectoryOptimizer<T>::CalcHessian(
     const TrajectoryOptimizerState<T>& state, PentaDiagonalMatrix<T>* H) const {
   DRAKE_DEMAND(H->is_symmetric());
-<<<<<<< HEAD
-=======
   DRAKE_DEMAND(H->block_rows() == num_steps() + 1);
   DRAKE_DEMAND(H->block_size() == plant().num_positions());
->>>>>>> e94b2805
 
   // Make sure the cache is up to date
   if (!state.cache().up_to_date) UpdateCache(state);
@@ -404,19 +401,11 @@
 
   // Some convienient aliases
   const double dt = time_step();
-<<<<<<< HEAD
-  const MatrixX<T>& Qq = 2 * prob_.Qq * dt;
-  const MatrixX<T>& Qv = 2 * prob_.Qv * dt;
-  const MatrixX<T>& R = 2 * prob_.R * dt;
-  const MatrixX<T>& Qf_q = 2 * prob_.Qf_q;
-  const MatrixX<T>& Qf_v = 2 * prob_.Qf_v;
-=======
   const MatrixX<T> Qq = 2 * prob_.Qq * dt;
   const MatrixX<T> Qv = 2 * prob_.Qv * dt;
   const MatrixX<T> R = 2 * prob_.R * dt;
   const MatrixX<T> Qf_q = 2 * prob_.Qf_q;
   const MatrixX<T> Qf_v = 2 * prob_.Qf_v;
->>>>>>> e94b2805
   const std::vector<MatrixX<T>>& dvt_dqt = cache.v_partials.dvt_dqt;
   const std::vector<MatrixX<T>>& dvt_dqm = cache.v_partials.dvt_dqm;
   const std::vector<MatrixX<T>>& dtau_dqp = cache.id_partials.dtau_dqp;
@@ -429,17 +418,10 @@
   std::vector<MatrixX<T>>& C = H->mutable_C();  // diagonal
 
   // Fill in the non-zero blocks
-<<<<<<< HEAD
-  C[0].setIdentity();
-  for (int t = 1; t < num_steps(); ++t) {
-    // dg_t/dq_t
-    Eigen::Ref<MatrixX<T>> dgt_dqt = C[t];
-=======
   C[0].setIdentity();  // Initial condition q0 fixed at t=0
   for (int t = 1; t < num_steps(); ++t) {
     // dg_t/dq_t
     MatrixX<T>& dgt_dqt = C[t];
->>>>>>> e94b2805
     dgt_dqt = Qq;
     dgt_dqt += dvt_dqt[t].transpose() * Qv * dvt_dqt[t];
     dgt_dqt += dtau_dqp[t - 1].transpose() * R * dtau_dqp[t - 1];
@@ -452,11 +434,7 @@
     }
 
     // dg_t/dq_{t+1}
-<<<<<<< HEAD
-    Eigen::Ref<MatrixX<T>> dgt_dqp = B[t + 1];
-=======
     MatrixX<T>& dgt_dqp = B[t + 1];
->>>>>>> e94b2805
     dgt_dqp = dtau_dqp[t].transpose() * R * dtau_dqt[t];
     if (t < num_steps() - 1) {
       dgt_dqp += dtau_dqt[t + 1].transpose() * R * dtau_dqm[t + 1];
@@ -467,22 +445,13 @@
 
     // dg_t/dq_{t+2}
     if (t < num_steps() - 1) {
-<<<<<<< HEAD
-      Eigen::Ref<MatrixX<T>> dgt_dqpp = A[t + 2];
-=======
       MatrixX<T>& dgt_dqpp = A[t + 2];
->>>>>>> e94b2805
       dgt_dqpp = dtau_dqp[t + 1].transpose() * R * dtau_dqm[t + 1];
     }
   }
 
-<<<<<<< HEAD
-  // Terminal cost
-  Eigen::Ref<MatrixX<T>> dgT_dqT = C[num_steps()];
-=======
   // dg_t/dq_t for the final timestep
   MatrixX<T>& dgT_dqT = C[num_steps()];
->>>>>>> e94b2805
   dgT_dqT = Qf_q;
   dgT_dqT += dvt_dqt[num_steps()].transpose() * Qf_v * dvt_dqt[num_steps()];
   dgT_dqT +=
