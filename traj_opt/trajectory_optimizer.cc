#include "drake/traj_opt/trajectory_optimizer.h"

#include <algorithm>
#include <iostream>
#include <limits>

namespace drake {
namespace traj_opt {

using multibody::Joint;
using multibody::JointIndex;
using multibody::MultibodyPlant;
using systems::System;

TrajectoryOptimizer::TrajectoryOptimizer(const MultibodyPlant<double>* plant,
                                         const ProblemDefinition& prob)
    : plant_(plant), prob_(prob) {
  context_ = plant_->CreateDefaultContext();

  // Define joint damping coefficients.
  joint_damping_ = VectorXd::Zero(plant_->num_velocities());

  for (JointIndex j(0); j < plant_->num_joints(); ++j) {
    const Joint<double>& joint = plant_->get_joint(j);
    const int velocity_start = joint.velocity_start();
    const int nv = joint.num_velocities();
    joint_damping_.segment(velocity_start, nv) = joint.damping_vector();
  }
}

double TrajectoryOptimizer::CalcCost(
    const std::vector<VectorXd>& q, const std::vector<VectorXd>& v,
    const std::vector<VectorXd>& tau,
    TrajectoryOptimizerWorkspace* workspace) const {
  double cost = 0;

  VectorXd& q_err = workspace->q_size_tmp;
  VectorXd& v_err = workspace->v_size_tmp1;

  // Running cost
  for (int t = 0; t < num_steps(); ++t) {
    q_err = q[t] - prob_.q_nom;
    v_err = v[t] - prob_.v_nom;
    cost += q_err.transpose() * prob_.Qq * q_err;
    cost += v_err.transpose() * prob_.Qv * v_err;
    cost += tau[t].transpose() * prob_.R * tau[t];
  }

  // Scale running cost by dt (so the optimization problem we're solving doesn't
  // change so dramatically when we change the time step).
  cost *= time_step();

  // Terminal cost
  q_err = q[num_steps()] - prob_.q_nom;
  v_err = v[num_steps()] - prob_.v_nom;
  cost += q_err.transpose() * prob_.Qf_q * q_err;
  cost += v_err.transpose() * prob_.Qf_v * v_err;

  return cost;
}

double TrajectoryOptimizer::CalcCost(
    const std::vector<VectorXd>& q,
    TrajectoryOptimizerWorkspace* workspace) const {
<<<<<<< HEAD
=======
  // These are expensive heap allocations: prefer versions of CalcCost that
  // use precomputed v and tau whenever possible.
>>>>>>> d48b3e10
  std::vector<VectorXd> v(num_steps() + 1);
  std::vector<VectorXd> tau(num_steps());

  CalcV(q, &v);
  CalcTau(q, v, workspace, &tau);

<<<<<<< HEAD
  return CalcCost(q, v, tau);
=======
  return CalcCost(q, v, tau, workspace);
>>>>>>> d48b3e10
}

void TrajectoryOptimizer::CalcV(const std::vector<VectorXd>& q,
                                std::vector<VectorXd>* v) const {
  // x = [x0, x1, ..., xT]
  DRAKE_DEMAND(static_cast<int>(q.size()) == num_steps() + 1);
  DRAKE_DEMAND(static_cast<int>(v->size()) == num_steps() + 1);

  v->at(0) = prob_.v_init;
  for (int i = 1; i <= num_steps(); ++i) {
    v->at(i) = (q[i] - q[i - 1]) / time_step();
  }
}

void TrajectoryOptimizer::CalcTau(const std::vector<VectorXd>& q,
                                  const std::vector<VectorXd>& v,
                                  TrajectoryOptimizerWorkspace* workspace,
                                  std::vector<VectorXd>* tau) const {
  // Generalized forces aren't defined for the last timestep
  // TODO(vincekurtz): additional checks that q_t, v_t, tau_t are the right size
  // for the plant?
  DRAKE_DEMAND(static_cast<int>(q.size()) == num_steps() + 1);
  DRAKE_DEMAND(static_cast<int>(v.size()) == num_steps() + 1);
  DRAKE_DEMAND(static_cast<int>(tau->size()) == num_steps());

  for (int t = 0; t < num_steps(); ++t) {
    // Acceleration at time t
    VectorXd& a = workspace->a_size_tmp1;
    a = (v[t + 1] - v[t]) / time_step();

    // All dynamics terms are treated implicitly, i.e.,
    // tau[t] = M(q[t+1]) * a[t] - k(q[t+1],v[t+1]) - f_ext[t+1]
    CalcInverseDynamics(q[t + 1], v[t + 1], a, workspace, &tau->at(t));
  }
}

void TrajectoryOptimizer::CalcInverseDynamics(
    const VectorXd& q, const VectorXd& v, const VectorXd& a,
    TrajectoryOptimizerWorkspace* workspace, VectorXd* tau) const {
  plant().SetPositions(context_.get(), q);
  plant().SetVelocities(context_.get(), v);
  plant().CalcForceElementsContribution(*context_, &workspace->f_ext);

  // Inverse dynamics computes tau = M*a - k(q,v) - f_ext
  *tau = plant().CalcInverseDynamics(*context_, a, workspace->f_ext);

  // TODO(vincekurtz) add in contact/constriant contribution
}

void TrajectoryOptimizer::CalcInverseDynamicsPartials(
    const std::vector<VectorXd>& q, const std::vector<VectorXd>& v,
    TrajectoryOptimizerWorkspace* workspace, GradientData* grad_data) const {
  // TODO(vincekurtz): use a solver flag to choose between finite differences
  // and an analytical approximation
  CalcInverseDynamicsPartialsFiniteDiff(q, v, workspace, grad_data);
}

void TrajectoryOptimizer::CalcInverseDynamicsPartialsFiniteDiff(
    const std::vector<VectorXd>& q, const std::vector<VectorXd>& v,
    TrajectoryOptimizerWorkspace* workspace, GradientData* grad_data) const {
  // Check that grad_data has been allocated correctly.
  DRAKE_DEMAND(grad_data->size() == num_steps());

  // Get references to the partials that we'll be setting
  std::vector<MatrixXd>& dtau_dqm = grad_data->dtau_dqm;
  std::vector<MatrixXd>& dtau_dqt = grad_data->dtau_dqt;
  std::vector<MatrixXd>& dtau_dqp = grad_data->dtau_dqp;

  // Compute tau(q) [all timesteps] using the orignal value of q
  // TODO(vincekurtz): consider passing this as an argument along with q and v,
  // perhaps combined into a TrajectoryData struct
  std::vector<VectorXd> tau(num_steps());
  CalcTau(q, v, workspace, &tau);

  // Compute a(q) [all timesteps] store (unperturbed) accelerations
  // TODO(vincekurt): put this all in the same object as q, v, and
  // tau. Possibly with a State[q]/Cache[v,a,tau,dtau/dq] structure.
  std::vector<VectorXd> a(num_steps());
  for (int t = 0; t < num_steps(); ++t) {
    a[t] = (v[t + 1] - v[t]) / time_step();
  }

  // Get references to perturbed versions of q, v, tau, and a, at (t-1, t, t).
  // These are all of the quantities that change when we perturb q_t.
  VectorXd& q_eps_t = workspace->q_size_tmp;
  VectorXd& v_eps_t = workspace->v_size_tmp1;
  VectorXd& v_eps_tp = workspace->v_size_tmp2;
  VectorXd& a_eps_tm = workspace->a_size_tmp1;
  VectorXd& a_eps_t = workspace->a_size_tmp2;
  VectorXd& a_eps_tp = workspace->a_size_tmp3;
  VectorXd& tau_eps_tm = workspace->tau_size_tmp1;
  VectorXd& tau_eps_t = workspace->tau_size_tmp2;
  VectorXd& tau_eps_tp = workspace->tau_size_tmp3;

  // Store small perturbations
  const double eps = sqrt(std::numeric_limits<double>::epsilon());
  double dq_i;
  double dv_i;
  double da_i;
  for (int t = 0; t <= num_steps(); ++t) {
    // N.B. A perturbation of qt propagates to tau[t-1], tau[t] and tau[t+1].
    // Therefore we compute one column of grad_tau at a time. That is, once the
    // loop on position indices i is over, we effectively computed the t-th
    // column of grad_tau.

    // Set perturbed versions of variables
    q_eps_t = q[t];
    v_eps_t = v[t];
    if (t < num_steps()) {
      // v[num_steps + 1] is not defined
      v_eps_tp = v[t + 1];
      // a[num_steps] is not defined
      a_eps_t = a[t];
    }
    if (t < num_steps() - 1) {
      // a[num_steps + 1] is not defined
      a_eps_tp = a[t + 1];
    }
    if (t > 0) {
      // a[-1] is undefined
      a_eps_tm = a[t - 1];
    }

    for (int i = 0; i < plant().num_positions(); ++i) {
      // Determine perturbation sizes to avoid losing precision to floating
      // point error
      dq_i = eps * std::max(1.0, std::abs(q_eps_t(i)));
      dv_i = dq_i / time_step();
      da_i = dv_i / time_step();

      // Perturb q_t[i], v_t[i], and a_t[i]
      // TODO(vincekurtz): add N(q)+ factor to consider quaternion DoFs.
      q_eps_t(i) += dq_i;

      if (t == 0) {
        // v[0] is constant
        a_eps_t(i) -= 1.0 * da_i;
      } else {
        v_eps_t(i) += dv_i;
        a_eps_tm(i) += da_i;
        a_eps_t(i) -= 2.0 * da_i;
      }
      v_eps_tp(i) -= dv_i;
      a_eps_tp(i) += da_i;

      // Compute perturbed tau(q) and calculate the nonzero entries of dtau/dq
      // via finite differencing
      if (t > 0) {
        // tau[t-1] = ID(q[t], v[t], a[t-1])
        CalcInverseDynamics(q_eps_t, v_eps_t, a_eps_tm, workspace, &tau_eps_tm);
        dtau_dqp[t - 1].col(i) = (tau_eps_tm - tau[t - 1]) / dq_i;
      }
      if (t < num_steps()) {
        // tau[t] = ID(q[t+1], v[t+1], a[t])
        CalcInverseDynamics(q[t + 1], v_eps_tp, a_eps_t, workspace, &tau_eps_t);
        dtau_dqt[t].col(i) = (tau_eps_t - tau[t]) / dq_i;
      }
      if (t < num_steps() - 1) {
        // tau[t+1] = ID(q[t+2], v[t+2], a[t+1])
        CalcInverseDynamics(q[t + 2], v[t + 2], a_eps_tp, workspace,
                            &tau_eps_tp);
        dtau_dqm[t + 1].col(i) = (tau_eps_tp - tau[t + 1]) / dq_i;
      }

      // Unperturb q_t[i], v_t[i], and a_t[i]
      q_eps_t(i) = q[t](i);
      v_eps_t(i) = v[t](i);
      if (t < num_steps()) {
        v_eps_tp(i) = v[t + 1](i);
        a_eps_t(i) = a[t](i);
      }
      if (t < num_steps() - 1) {
        a_eps_tp(i) = a[t + 1](i);
      }
      if (t > 0) {
        a_eps_tm(i) = a[t - 1](i);
      }
    }
  }
}

void TrajectoryOptimizer::CalcGradientFiniteDiff(
    const std::vector<VectorXd>& q, TrajectoryOptimizerWorkspace* workspace,
    EigenPtr<VectorXd> g) const {
  // Allocate perturbed versions of q
<<<<<<< HEAD
=======
  // TODO(vincekurtz): consider allocating in workspace
>>>>>>> d48b3e10
  std::vector<VectorXd> q_plus(q);
  std::vector<VectorXd> q_minus(q);

  // Set first block of g (derivatives w.r.t. q_0) to zero, since q0 = q_init
  // are constant.
  g->topRows(plant().num_positions()).setZero();

  // Iterate through rows of g using finite differences
  const double eps = cbrt(std::numeric_limits<double>::epsilon());
  double dqt_i;
  int j = plant().num_positions();
  for (int t = 1; t <= num_steps(); ++t) {
    for (int i = 0; i < plant().num_positions(); ++i) {
      // Set finite difference step size
      dqt_i = eps * std::max(1.0, std::abs(q[t](i)));
      q_plus[t](i) += dqt_i;
      q_minus[t](i) -= dqt_i;

      // Set g_j = using central differences
      double L_plus = CalcCost(q_plus, workspace);
      double L_minus = CalcCost(q_minus, workspace);
      (*g)(j) = (L_plus - L_minus) / (2 * dqt_i);

      // reset our perturbed Q and move to the next row of g.
      q_plus[t](i) = q[t](i);
      q_minus[t](i) = q[t](i);
      ++j;
    }
  }
}

void TrajectoryOptimizer::CalcGradient(const std::vector<VectorXd>& q,
                                       const GradientData& grad_data,
                                       TrajectoryOptimizerWorkspace* workspace,
                                       EigenPtr<VectorXd> g) const {
  const double dt = time_step();
  const int nq = plant().num_positions();

  // Compute v and tau
  // TODO(vincekurtz): wrap all this data into a TrajectoryOptimizerState and
  // compute ahead of time
  std::vector<VectorXd> v(num_steps() + 1);
  std::vector<VectorXd> tau(num_steps());
  CalcV(q, &v);
  CalcTau(q, v, workspace, &tau);

  // TODO(vincekurtz) this should also go in the TrajectoryOptimizerState (cache
<<<<<<< HEAD
  // part) when we make that
=======
  // part)
>>>>>>> d48b3e10
  double dvt_dqt = 1 / time_step();  // assuming no quaternion DoFs
  double dvt_dqm = -1 / time_step();

  // Set first block of g (derivatives w.r.t. q_0) to zero, since q0 = q_init
  // are constant.
  g->topRows(plant().num_positions()).setZero();

  // Scratch variables for storing intermediate cost terms
  VectorXd& qt_term = workspace->q_size_tmp;
  VectorXd& vt_term = workspace->v_size_tmp1;
  VectorXd& vp_term = workspace->v_size_tmp2;
  VectorXd& taum_term = workspace->tau_size_tmp1;
  VectorXd& taut_term = workspace->tau_size_tmp2;
  VectorXd& taup_term = workspace->tau_size_tmp3;

  for (int t = 1; t < num_steps(); ++t) {
    // Contribution from position cost
    qt_term = (q[t] - prob_.q_nom).transpose() * 2 * prob_.Qq * dt;

    // Contribution from velocity cost
    vt_term = (v[t] - prob_.v_nom).transpose() * 2 * prob_.Qv * dt * dvt_dqt;
    if (t == num_steps() - 1) {
      // The terminal cost needs to be handled differently
      vp_term = (v[t + 1] - prob_.v_nom).transpose() * 2 * prob_.Qf_v * dvt_dqm;
    } else {
      vp_term =
          (v[t + 1] - prob_.v_nom).transpose() * 2 * prob_.Qv * dt * dvt_dqm;
    }

    // Contribution from control cost
    taum_term =
        tau[t - 1].transpose() * 2 * prob_.R * dt * grad_data.dtau_dqp[t - 1];
    taut_term = tau[t].transpose() * 2 * prob_.R * dt * grad_data.dtau_dqt[t];
    if (t == num_steps() - 1) {
      // There is no constrol input at the final timestep
      taup_term.setZero(nq);
    } else {
      taup_term =
          tau[t + 1].transpose() * 2 * prob_.R * dt * grad_data.dtau_dqm[t + 1];
    }

    // Put it all together to get the gradient w.r.t q[t]
    g->segment(t * nq, nq) =
        qt_term + vt_term + vp_term + taum_term + taut_term + taup_term;
  }

  // Last step is different, because there is terminal cost and v[t+1] doesn't
  // exist
  taum_term = tau[num_steps() - 1].transpose() * 2 * prob_.R * dt *
              grad_data.dtau_dqp[num_steps() - 1];
  qt_term = (q[num_steps()] - prob_.q_nom).transpose() * 2 * prob_.Qf_q;
  vt_term =
      (v[num_steps()] - prob_.v_nom).transpose() * 2 * prob_.Qf_v * dvt_dqt;
  g->tail(nq) = qt_term + vt_term + taum_term;
}

}  // namespace traj_opt
}  // namespace drake<|MERGE_RESOLUTION|>--- conflicted
+++ resolved
@@ -62,22 +62,15 @@
 double TrajectoryOptimizer::CalcCost(
     const std::vector<VectorXd>& q,
     TrajectoryOptimizerWorkspace* workspace) const {
-<<<<<<< HEAD
-=======
   // These are expensive heap allocations: prefer versions of CalcCost that
   // use precomputed v and tau whenever possible.
->>>>>>> d48b3e10
   std::vector<VectorXd> v(num_steps() + 1);
   std::vector<VectorXd> tau(num_steps());
 
   CalcV(q, &v);
   CalcTau(q, v, workspace, &tau);
 
-<<<<<<< HEAD
-  return CalcCost(q, v, tau);
-=======
   return CalcCost(q, v, tau, workspace);
->>>>>>> d48b3e10
 }
 
 void TrajectoryOptimizer::CalcV(const std::vector<VectorXd>& q,
@@ -263,10 +256,7 @@
     const std::vector<VectorXd>& q, TrajectoryOptimizerWorkspace* workspace,
     EigenPtr<VectorXd> g) const {
   // Allocate perturbed versions of q
-<<<<<<< HEAD
-=======
   // TODO(vincekurtz): consider allocating in workspace
->>>>>>> d48b3e10
   std::vector<VectorXd> q_plus(q);
   std::vector<VectorXd> q_minus(q);
 
@@ -314,11 +304,7 @@
   CalcTau(q, v, workspace, &tau);
 
   // TODO(vincekurtz) this should also go in the TrajectoryOptimizerState (cache
-<<<<<<< HEAD
-  // part) when we make that
-=======
   // part)
->>>>>>> d48b3e10
   double dvt_dqt = 1 / time_step();  // assuming no quaternion DoFs
   double dvt_dqm = -1 / time_step();
 
