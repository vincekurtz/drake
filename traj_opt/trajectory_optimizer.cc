--- conflicted
+++ resolved
@@ -62,22 +62,15 @@
 double TrajectoryOptimizer::CalcCost(
     const std::vector<VectorXd>& q,
     TrajectoryOptimizerWorkspace* workspace) const {
-<<<<<<< HEAD
-=======
   // These are expensive heap allocations: prefer versions of CalcCost that
   // use precomputed v and tau whenever possible.
->>>>>>> 299c6dd7
   std::vector<VectorXd> v(num_steps() + 1);
   std::vector<VectorXd> tau(num_steps());
 
   CalcV(q, &v);
   CalcTau(q, v, workspace, &tau);
 
-<<<<<<< HEAD
-  return CalcCost(q, v, tau);
-=======
   return CalcCost(q, v, tau, workspace);
->>>>>>> 299c6dd7
 }
 
 void TrajectoryOptimizer::CalcV(const std::vector<VectorXd>& q,
@@ -266,10 +259,7 @@
     const std::vector<VectorXd>& q, TrajectoryOptimizerWorkspace* workspace,
     EigenPtr<VectorXd> g) const {
   // Allocate perturbed versions of q
-<<<<<<< HEAD
-=======
   // TODO(vincekurtz): consider allocating in workspace
->>>>>>> 299c6dd7
   std::vector<VectorXd> q_plus(q);
   std::vector<VectorXd> q_minus(q);
 
@@ -301,7 +291,6 @@
   }
 }
 
-<<<<<<< HEAD
 void TrajectoryOptimizer::CalcGradient(const TrajectoryOptimizerState& state,
                                        TrajectoryOptimizerWorkspace* workspace,
                                        EigenPtr<VectorXd> g) const {
@@ -316,27 +305,6 @@
   const std::vector<MatrixXd>& dtau_dqp = state.cache.id_partials.dtau_dqp;
   const std::vector<MatrixXd>& dtau_dqt = state.cache.id_partials.dtau_dqt;
   const std::vector<MatrixXd>& dtau_dqm = state.cache.id_partials.dtau_dqm;
-=======
-void TrajectoryOptimizer::CalcGradient(const std::vector<VectorXd>& q,
-                                       const GradientData& grad_data,
-                                       TrajectoryOptimizerWorkspace* workspace,
-                                       EigenPtr<VectorXd> g) const {
-  const double dt = time_step();
-  const int nq = plant().num_positions();
-
-  // Compute v and tau
-  // TODO(vincekurtz): wrap all this data into a TrajectoryOptimizerState and
-  // compute ahead of time
-  std::vector<VectorXd> v(num_steps() + 1);
-  std::vector<VectorXd> tau(num_steps());
-  CalcV(q, &v);
-  CalcTau(q, v, workspace, &tau);
-
-  // TODO(vincekurtz) this should also go in the TrajectoryOptimizerState (cache
-  // part)
-  double dvt_dqt = 1 / time_step();  // assuming no quaternion DoFs
-  double dvt_dqm = -1 / time_step();
->>>>>>> 299c6dd7
 
   // Set first block of g (derivatives w.r.t. q_0) to zero, since q0 = q_init
   // are constant.
@@ -365,24 +333,13 @@
     }
 
     // Contribution from control cost
-<<<<<<< HEAD
     taum_term = tau[t - 1].transpose() * 2 * prob_.R * dt * dtau_dqp[t - 1];
     taut_term = tau[t].transpose() * 2 * prob_.R * dt * dtau_dqt[t];
-=======
-    taum_term =
-        tau[t - 1].transpose() * 2 * prob_.R * dt * grad_data.dtau_dqp[t - 1];
-    taut_term = tau[t].transpose() * 2 * prob_.R * dt * grad_data.dtau_dqt[t];
->>>>>>> 299c6dd7
     if (t == num_steps() - 1) {
       // There is no constrol input at the final timestep
       taup_term.setZero(nq);
     } else {
-<<<<<<< HEAD
       taup_term = tau[t + 1].transpose() * 2 * prob_.R * dt * dtau_dqm[t + 1];
-=======
-      taup_term =
-          tau[t + 1].transpose() * 2 * prob_.R * dt * grad_data.dtau_dqm[t + 1];
->>>>>>> 299c6dd7
     }
 
     // Put it all together to get the gradient w.r.t q[t]
@@ -393,18 +350,13 @@
   // Last step is different, because there is terminal cost and v[t+1] doesn't
   // exist
   taum_term = tau[num_steps() - 1].transpose() * 2 * prob_.R * dt *
-<<<<<<< HEAD
               dtau_dqp[num_steps() - 1];
-=======
-              grad_data.dtau_dqp[num_steps() - 1];
->>>>>>> 299c6dd7
   qt_term = (q[num_steps()] - prob_.q_nom).transpose() * 2 * prob_.Qf_q;
   vt_term =
       (v[num_steps()] - prob_.v_nom).transpose() * 2 * prob_.Qf_v * dvt_dqt;
   g->tail(nq) = qt_term + vt_term + taum_term;
 }
 
-<<<<<<< HEAD
 void TrajectoryOptimizer::UpdateState(const std::vector<VectorXd>& q,
                                       TrajectoryOptimizerWorkspace* workspace,
                                       TrajectoryOptimizerState* state) const {
@@ -450,7 +402,5 @@
   v_partials.dvt_dqm = -1 / time_step();
 }
 
-=======
->>>>>>> 299c6dd7
 }  // namespace traj_opt
 }  // namespace drake