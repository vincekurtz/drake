#include "drake/traj_opt/trajectory_optimizer.h"

#include <algorithm>
#include <chrono>
#include <fstream>
#include <iostream>
#include <limits>

#include "drake/traj_opt/penta_diagonal_solver.h"

namespace drake {
namespace traj_opt {

<<<<<<< HEAD
using geometry::GeometryId;
using geometry::SignedDistancePair;
using internal::PentaDiagonalFactorization;
using internal::PentaDiagonalFactorizationStatus;
using multibody::Body;
using multibody::BodyIndex;
=======
using internal::PentaDiagonalFactorization;
using internal::PentaDiagonalFactorizationStatus;
>>>>>>> fdeac45d
using multibody::Joint;
using multibody::JointIndex;
using multibody::MultibodyPlant;
using multibody::SpatialForce;
using systems::System;

template <typename T>
<<<<<<< HEAD
TrajectoryOptimizer<T>::TrajectoryOptimizer(
    const MultibodyPlant<T>* plant, Context<T>* context,
    const ProblemDefinition& prob,
    const std::optional<SolverParameters>& params)
    : plant_(plant), context_(context), prob_(prob) {
  // Set solver parameters if they're supplied. Otherwise we keep the defaults
  // from solver_parameters.h
  if (params != std::nullopt) {
    params_ = *params;
  }
=======
TrajectoryOptimizer<T>::TrajectoryOptimizer(const MultibodyPlant<T>* plant,
                                            const ProblemDefinition& prob,
                                            const SolverParameters& params)
    : plant_(plant), prob_(prob), params_(params) {
  // Create a context for dynamics computations
  context_ = plant_->CreateDefaultContext();
>>>>>>> fdeac45d

  // Define joint damping coefficients.
  joint_damping_ = VectorX<T>::Zero(plant_->num_velocities());

  for (JointIndex j(0); j < plant_->num_joints(); ++j) {
    const Joint<T>& joint = plant_->get_joint(j);
    const int velocity_start = joint.velocity_start();
    const int nv = joint.num_velocities();
    joint_damping_.segment(velocity_start, nv) = joint.damping_vector();
  }
}

template <typename T>
const T TrajectoryOptimizer<T>::EvalCost(
    const TrajectoryOptimizerState<T>& state) const {
  if (!state.cache().cost_up_to_date) {
    state.mutable_cache().cost = CalcCost(state);
    state.mutable_cache().cost_up_to_date = true;
  }
  return state.cache().cost;
}

template <typename T>
T TrajectoryOptimizer<T>::CalcCost(
    const TrajectoryOptimizerState<T>& state) const {
<<<<<<< HEAD
  if (!state.cache().trajectory_data_up_to_date) {
    // Only update the parts of the cache that we will actually use.
    // Don't update any of the partial derivatives, since those
    // are expensive to compute.
    UpdateCacheTrajectoryData(state);
  }
  return CalcCost(state.q(), state.cache().v, state.cache().tau,
                  &state.workspace);
=======
  const std::vector<VectorX<T>>& v = EvalV(state);
  const std::vector<VectorX<T>>& tau = EvalTau(state);
  return CalcCost(state.q(), v, tau, &state.workspace);
>>>>>>> fdeac45d
}

template <typename T>
T TrajectoryOptimizer<T>::CalcCost(
    const std::vector<VectorX<T>>& q, const std::vector<VectorX<T>>& v,
    const std::vector<VectorX<T>>& tau,
    TrajectoryOptimizerWorkspace<T>* workspace) const {
  T cost = 0;
  VectorX<T>& q_err = workspace->q_size_tmp;
  VectorX<T>& v_err = workspace->v_size_tmp1;

  // Running cost
  for (int t = 0; t < num_steps(); ++t) {
    q_err = q[t] - prob_.q_nom;
    v_err = v[t] - prob_.v_nom;
    cost += T(q_err.transpose() * prob_.Qq * q_err);
    cost += T(v_err.transpose() * prob_.Qv * v_err);
    cost += T(tau[t].transpose() * prob_.R * tau[t]);
  }

  // Scale running cost by dt (so the optimization problem we're solving doesn't
  // change so dramatically when we change the time step).
  cost *= time_step();

  // Terminal cost
  q_err = q[num_steps()] - prob_.q_nom;
  v_err = v[num_steps()] - prob_.v_nom;
  cost += T(q_err.transpose() * prob_.Qf_q * q_err);
  cost += T(v_err.transpose() * prob_.Qf_v * v_err);

  return cost;
}

template <typename T>
void TrajectoryOptimizer<T>::CalcVelocities(const std::vector<VectorX<T>>& q,
                                            std::vector<VectorX<T>>* v) const {
  // x = [x0, x1, ..., xT]
  DRAKE_DEMAND(static_cast<int>(q.size()) == num_steps() + 1);
  DRAKE_DEMAND(static_cast<int>(v->size()) == num_steps() + 1);

  v->at(0) = prob_.v_init;
  for (int t = 1; t <= num_steps(); ++t) {
    v->at(t) = (q[t] - q[t - 1]) / time_step();
  }
}

template <typename T>
void TrajectoryOptimizer<T>::CalcAccelerations(
    const std::vector<VectorX<T>>& v, std::vector<VectorX<T>>* a) const {
  DRAKE_DEMAND(static_cast<int>(v.size()) == num_steps() + 1);
  DRAKE_DEMAND(static_cast<int>(a->size()) == num_steps());

  for (int t = 0; t < num_steps(); ++t) {
    a->at(t) = (v[t + 1] - v[t]) / time_step();
  }
}

template <typename T>
void TrajectoryOptimizer<T>::CalcInverseDynamics(
    const std::vector<VectorX<T>>& q, const std::vector<VectorX<T>>& v,
    const std::vector<VectorX<T>>& a,
    TrajectoryOptimizerWorkspace<T>* workspace,
    std::vector<VectorX<T>>* tau) const {
  // Generalized forces aren't defined for the last timestep
  // TODO(vincekurtz): additional checks that q_t, v_t, tau_t are the right size
  // for the plant?
  DRAKE_DEMAND(static_cast<int>(q.size()) == num_steps() + 1);
  DRAKE_DEMAND(static_cast<int>(v.size()) == num_steps() + 1);
  DRAKE_DEMAND(static_cast<int>(a.size()) == num_steps());
  DRAKE_DEMAND(static_cast<int>(tau->size()) == num_steps());

  for (int t = 0; t < num_steps(); ++t) {
    // All dynamics terms are treated implicitly, i.e.,
    // tau[t] = M(q[t+1]) * a[t] - k(q[t+1],v[t+1]) - f_ext[t+1]
    CalcInverseDynamicsSingleTimeStep(q[t + 1], v[t + 1], a[t], workspace,
                                      &tau->at(t));
  }
}

template <typename T>
void TrajectoryOptimizer<T>::CalcInverseDynamicsSingleTimeStep(
    const VectorX<T>& q, const VectorX<T>& v, const VectorX<T>& a,
    TrajectoryOptimizerWorkspace<T>* workspace, VectorX<T>* tau) const {
  plant().SetPositions(context_, q);
  plant().SetVelocities(context_, v);
  plant().CalcForceElementsContribution(*context_, &workspace->f_ext);
<<<<<<< HEAD

  // Add in contact force contribution to f_ext
  if (plant().geometry_source_is_registered()) {
    // Only compute contact forces if the plant is connected to a scene graph
    // TODO(vincekurtz): perform this check earlier, and maybe print some
    // warnings to stdout if we're not connected (we do want to be able to run
    // problems w/o contact sometimes)
    CalcContactForceContribution(&workspace->f_ext);
  }

=======
>>>>>>> fdeac45d
  // Inverse dynamics computes tau = M*a - k(q,v) - f_ext
  *tau = plant().CalcInverseDynamics(*context_, a, workspace->f_ext);
}

template <typename T>
void TrajectoryOptimizer<T>::CalcContactForceContribution(
    MultibodyForces<T>* forces) const {
  using std::pow;

  // Parameters for our soft contact model
  // TODO(vincekurtz): define for each body rather than hardcoding here
  const T F = 1;         // force at delta meters of penetration
  const T delta = 0.01;  // penetration distance at which we apply F newtons
  const double n = 2;    // polynomial scaling factor

  // Get signed distance pairs
  const geometry::QueryObject<T>& query_object =
      plant()
          .get_geometry_query_input_port()
          .template Eval<geometry::QueryObject<T>>(*context_);
  const std::vector<SignedDistancePair<T>>& signed_distance_pairs =
      query_object.ComputeSignedDistancePairwiseClosestPoints();

  for (const SignedDistancePair<T>& pair : signed_distance_pairs) {
    // Don't do any contact force computations if we're not in contact
    if (pair.distance < 0) {
      // Compute normal forces at the witness points (expressed in the world
      // frame) according to our contact model.
      const T fn = F * pow(-pair.distance / delta, n);

      // TODO(vincekurtz): include friction
      Vector3<T> f_ACa_W = pair.nhat_BA_W * fn;
      Vector3<T> f_BCb_W = -pair.nhat_BA_W * fn;

      // Get geometry and transformation data for the witness points
      const GeometryId geometryA_id = pair.id_A;
      const GeometryId geometryB_id = pair.id_B;

      BodyIndex bodyA_index =
          plant().geometry_id_to_body_index().at(geometryA_id);
      const Body<T>& bodyA = plant().get_body(bodyA_index);
      BodyIndex bodyB_index =
          plant().geometry_id_to_body_index().at(geometryB_id);
      const Body<T>& bodyB = plant().get_body(bodyB_index);

      const math::RigidTransform<T>& X_WA =
          plant().EvalBodyPoseInWorld(*context_, bodyA);
      const math::RotationMatrix<T>& R_WA = X_WA.rotation();
      const math::RigidTransform<T>& X_WB =
          plant().EvalBodyPoseInWorld(*context_, bodyB);
      const math::RotationMatrix<T>& R_WB = X_WB.rotation();

      // Force on A, about Ao, expressed in W.
      const SpatialForce<T> F_ACa_W(Vector3<T>::Zero(), f_ACa_W);
      const auto& p_AoCa_A = pair.p_ACa;
      const Vector3<T> p_CaAo_W = -(R_WA * p_AoCa_A);
      const SpatialForce<T> F_AAo_W = F_ACa_W.Shift(p_CaAo_W);

      // Force on B, about Bo, expressed in W.
      const SpatialForce<T> F_BCb_W(Vector3<T>::Zero(), f_BCb_W);
      const auto& p_BoCb_B = pair.p_BCb;
      const Vector3<T> p_CbBo_W = -(R_WB * p_BoCb_B);
      const SpatialForce<T> F_BBo_W = F_BCb_W.Shift(p_CbBo_W);

      // Add the forces into the given MultibodyForces
      forces->mutable_body_forces()[bodyA.node_index()] += F_AAo_W;
      forces->mutable_body_forces()[bodyB.node_index()] += F_BBo_W;
    }
  }
}

template <typename T>
void TrajectoryOptimizer<T>::CalcInverseDynamicsPartials(
    const std::vector<VectorX<T>>& q, const std::vector<VectorX<T>>& v,
    const std::vector<VectorX<T>>& a, const std::vector<VectorX<T>>& tau,
    TrajectoryOptimizerWorkspace<T>* workspace,
    InverseDynamicsPartials<T>* id_partials) const {
  // TODO(vincekurtz): use a solver flag to choose between finite differences
  // and an analytical approximation
  CalcInverseDynamicsPartialsFiniteDiff(q, v, a, tau, workspace, id_partials);
}

template <typename T>
void TrajectoryOptimizer<T>::CalcInverseDynamicsPartialsFiniteDiff(
    const std::vector<VectorX<T>>& q, const std::vector<VectorX<T>>& v,
    const std::vector<VectorX<T>>& a, const std::vector<VectorX<T>>& tau,
    TrajectoryOptimizerWorkspace<T>* workspace,
    InverseDynamicsPartials<T>* id_partials) const {
  using std::abs;
  using std::max;
  // Check that id_partials has been allocated correctly.
  DRAKE_DEMAND(id_partials->size() == num_steps());

  // Get references to the partials that we'll be setting
  std::vector<MatrixX<T>>& dtau_dqm = id_partials->dtau_dqm;
  std::vector<MatrixX<T>>& dtau_dqt = id_partials->dtau_dqt;
  std::vector<MatrixX<T>>& dtau_dqp = id_partials->dtau_dqp;

  // Get references to perturbed versions of q, v, tau, and a, at (t-1, t, t).
  // These are all of the quantities that change when we perturb q_t.
  VectorX<T>& q_eps_t = workspace->q_size_tmp;
  VectorX<T>& v_eps_t = workspace->v_size_tmp1;
  VectorX<T>& v_eps_tp = workspace->v_size_tmp2;
  VectorX<T>& a_eps_tm = workspace->a_size_tmp1;
  VectorX<T>& a_eps_t = workspace->a_size_tmp2;
  VectorX<T>& a_eps_tp = workspace->a_size_tmp3;
  VectorX<T>& tau_eps_tm = workspace->tau_size_tmp1;
  VectorX<T>& tau_eps_t = workspace->tau_size_tmp2;
  VectorX<T>& tau_eps_tp = workspace->tau_size_tmp3;

  // Store small perturbations
  const double eps = sqrt(std::numeric_limits<double>::epsilon());
  T dq_i;
  T dv_i;
  T da_i;
  for (int t = 0; t <= num_steps(); ++t) {
    // N.B. A perturbation of qt propagates to tau[t-1], tau[t] and tau[t+1].
    // Therefore we compute one column of grad_tau at a time. That is, once the
    // loop on position indices i is over, we effectively computed the t-th
    // column of grad_tau.

    // Set perturbed versions of variables
    q_eps_t = q[t];
    v_eps_t = v[t];
    if (t < num_steps()) {
      // v[num_steps + 1] is not defined
      v_eps_tp = v[t + 1];
      // a[num_steps] is not defined
      a_eps_t = a[t];
    }
    if (t < num_steps() - 1) {
      // a[num_steps + 1] is not defined
      a_eps_tp = a[t + 1];
    }
    if (t > 0) {
      // a[-1] is undefined
      a_eps_tm = a[t - 1];
    }

    for (int i = 0; i < plant().num_positions(); ++i) {
      // Determine perturbation sizes to avoid losing precision to floating
      // point error
      dq_i = eps * max(1.0, abs(q_eps_t(i)));

      // Make dqt_i exactly representable to minimize floating point error
      const T temp = q_eps_t(i) + dq_i;
      dq_i = temp - q_eps_t(i);

      dv_i = dq_i / time_step();
      da_i = dv_i / time_step();

      // Perturb q_t[i], v_t[i], and a_t[i]
      // TODO(vincekurtz): add N(q)+ factor to consider quaternion DoFs.
      q_eps_t(i) += dq_i;

      if (t == 0) {
        // v[0] is constant
        a_eps_t(i) -= 1.0 * da_i;
      } else {
        v_eps_t(i) += dv_i;
        a_eps_tm(i) += da_i;
        a_eps_t(i) -= 2.0 * da_i;
      }
      v_eps_tp(i) -= dv_i;
      a_eps_tp(i) += da_i;

      // Compute perturbed tau(q) and calculate the nonzero entries of dtau/dq
      // via finite differencing
      if (t > 0) {
        // tau[t-1] = ID(q[t], v[t], a[t-1])
        CalcInverseDynamicsSingleTimeStep(q_eps_t, v_eps_t, a_eps_tm, workspace,
                                          &tau_eps_tm);
        dtau_dqp[t - 1].col(i) = (tau_eps_tm - tau[t - 1]) / dq_i;
      }
      if (t < num_steps()) {
        // tau[t] = ID(q[t+1], v[t+1], a[t])
        CalcInverseDynamicsSingleTimeStep(q[t + 1], v_eps_tp, a_eps_t,
                                          workspace, &tau_eps_t);
        dtau_dqt[t].col(i) = (tau_eps_t - tau[t]) / dq_i;
      }
      if (t < num_steps() - 1) {
        // tau[t+1] = ID(q[t+2], v[t+2], a[t+1])
        CalcInverseDynamicsSingleTimeStep(q[t + 2], v[t + 2], a_eps_tp,
                                          workspace, &tau_eps_tp);
        dtau_dqm[t + 1].col(i) = (tau_eps_tp - tau[t + 1]) / dq_i;
      }

      // Unperturb q_t[i], v_t[i], and a_t[i]
      q_eps_t(i) = q[t](i);
      v_eps_t(i) = v[t](i);
      if (t < num_steps()) {
        v_eps_tp(i) = v[t + 1](i);
        a_eps_t(i) = a[t](i);
      }
      if (t < num_steps() - 1) {
        a_eps_tp(i) = a[t + 1](i);
      }
      if (t > 0) {
        a_eps_tm(i) = a[t - 1](i);
      }
    }
  }
}

template <typename T>
void TrajectoryOptimizer<T>::CalcVelocityPartials(
    const std::vector<VectorX<T>>&, VelocityPartials<T>* v_partials) const {
  if (plant().num_velocities() != plant().num_positions()) {
    throw std::runtime_error("Quaternion DoFs not yet supported");
  } else {
    const int nq = plant().num_positions();
    for (int t = 0; t <= num_steps(); ++t) {
      v_partials->dvt_dqt[t] = 1 / time_step() * MatrixXd::Identity(nq, nq);
      if (t > 0) {
        v_partials->dvt_dqm[t] = -1 / time_step() * MatrixXd::Identity(nq, nq);
      }
    }
  }
}

template <typename T>
void TrajectoryOptimizer<T>::CalcGradientFiniteDiff(
    const TrajectoryOptimizerState<T>& state, EigenPtr<VectorX<T>> g) const {
  using std::abs;
  using std::max;

  // Perturbed versions of q
  std::vector<VectorX<T>>& q_plus = state.workspace.q_sequence_tmp1;
  std::vector<VectorX<T>>& q_minus = state.workspace.q_sequence_tmp2;
  q_plus = state.q();
  q_minus = state.q();

  // non-constant copy of state that we can perturb
  TrajectoryOptimizerState<T> state_eps(state);

  // Set first block of g (derivatives w.r.t. q_0) to zero, since q0 = q_init
  // are constant.
  g->topRows(plant().num_positions()).setZero();

  // Iterate through rows of g using finite differences
  const double eps = cbrt(std::numeric_limits<double>::epsilon());
  T dqt_i;
  int j = plant().num_positions();
  for (int t = 1; t <= num_steps(); ++t) {
    for (int i = 0; i < plant().num_positions(); ++i) {
      // Set finite difference step size
      dqt_i = eps * max(1.0, abs(state.q()[t](i)));
      q_plus[t](i) += dqt_i;
      q_minus[t](i) -= dqt_i;

      // Set g_j = using central differences
      state_eps.set_q(q_plus);
      T L_plus = CalcCost(state_eps);
      state_eps.set_q(q_minus);
      T L_minus = CalcCost(state_eps);
      (*g)(j) = (L_plus - L_minus) / (2 * dqt_i);

      // reset our perturbed Q and move to the next row of g.
      q_plus[t](i) = state.q()[t](i);
      q_minus[t](i) = state.q()[t](i);
      ++j;
    }
  }
}

template <typename T>
void TrajectoryOptimizer<T>::CalcGradient(
    const TrajectoryOptimizerState<T>& state, EigenPtr<VectorX<T>> g) const {
<<<<<<< HEAD
  if (!state.cache().up_to_date()) UpdateCache(state);
  const TrajectoryOptimizerCache<T>& cache = state.cache();

  // Set some aliases
=======
>>>>>>> fdeac45d
  const double dt = time_step();
  const int nq = plant().num_positions();
  TrajectoryOptimizerWorkspace<T>* workspace = &state.workspace;

  const std::vector<VectorX<T>>& q = state.q();
  const std::vector<VectorX<T>>& v = EvalV(state);
  const std::vector<VectorX<T>>& tau = EvalTau(state);

  const VelocityPartials<T>& v_partials = EvalVelocityPartials(state);
  const InverseDynamicsPartials<T>& id_partials =
      EvalInverseDynamicsPartials(state);
  const std::vector<MatrixX<T>>& dvt_dqt = v_partials.dvt_dqt;
  const std::vector<MatrixX<T>>& dvt_dqm = v_partials.dvt_dqm;
  const std::vector<MatrixX<T>>& dtau_dqp = id_partials.dtau_dqp;
  const std::vector<MatrixX<T>>& dtau_dqt = id_partials.dtau_dqt;
  const std::vector<MatrixX<T>>& dtau_dqm = id_partials.dtau_dqm;

  // Set first block of g (derivatives w.r.t. q_0) to zero, since q0 = q_init
  // are constant.
  g->topRows(plant().num_positions()).setZero();

  // Scratch variables for storing intermediate cost terms
  VectorX<T>& qt_term = workspace->q_size_tmp;
  VectorX<T>& vt_term = workspace->v_size_tmp1;
  VectorX<T>& vp_term = workspace->v_size_tmp2;
  VectorX<T>& taum_term = workspace->tau_size_tmp1;
  VectorX<T>& taut_term = workspace->tau_size_tmp2;
  VectorX<T>& taup_term = workspace->tau_size_tmp3;

  for (int t = 1; t < num_steps(); ++t) {
    // Contribution from position cost
    qt_term = (q[t] - prob_.q_nom).transpose() * 2 * prob_.Qq * dt;

    // Contribution from velocity cost
    vt_term = (v[t] - prob_.v_nom).transpose() * 2 * prob_.Qv * dt * dvt_dqt[t];
    if (t == num_steps() - 1) {
      // The terminal cost needs to be handled differently
      vp_term = (v[t + 1] - prob_.v_nom).transpose() * 2 * prob_.Qf_v *
                dvt_dqm[t + 1];
    } else {
      vp_term = (v[t + 1] - prob_.v_nom).transpose() * 2 * prob_.Qv * dt *
                dvt_dqm[t + 1];
    }

    // Contribution from control cost
    taum_term = tau[t - 1].transpose() * 2 * prob_.R * dt * dtau_dqp[t - 1];
    taut_term = tau[t].transpose() * 2 * prob_.R * dt * dtau_dqt[t];
    if (t == num_steps() - 1) {
      // There is no constrol input at the final timestep
      taup_term.setZero(nq);
    } else {
      taup_term = tau[t + 1].transpose() * 2 * prob_.R * dt * dtau_dqm[t + 1];
    }

    // Put it all together to get the gradient w.r.t q[t]
    g->segment(t * nq, nq) =
        qt_term + vt_term + vp_term + taum_term + taut_term + taup_term;
  }

  // Last step is different, because there is terminal cost and v[t+1] doesn't
  // exist
  taum_term = tau[num_steps() - 1].transpose() * 2 * prob_.R * dt *
              dtau_dqp[num_steps() - 1];
  qt_term = (q[num_steps()] - prob_.q_nom).transpose() * 2 * prob_.Qf_q;
  vt_term = (v[num_steps()] - prob_.v_nom).transpose() * 2 * prob_.Qf_v *
            dvt_dqt[num_steps()];
  g->tail(nq) = qt_term + vt_term + taum_term;
}

template <typename T>
const VectorX<T>& TrajectoryOptimizer<T>::EvalGradient(
    const TrajectoryOptimizerState<T>& state) const {
  if (!state.cache().gradient_up_to_date) {
    CalcGradient(state, &state.mutable_cache().gradient);
  }
  return state.cache().gradient;
}

template <typename T>
void TrajectoryOptimizer<T>::CalcHessian(
    const TrajectoryOptimizerState<T>& state, PentaDiagonalMatrix<T>* H) const {
  DRAKE_DEMAND(H->is_symmetric());
  DRAKE_DEMAND(H->block_rows() == num_steps() + 1);
  DRAKE_DEMAND(H->block_size() == plant().num_positions());

<<<<<<< HEAD
  // Make sure the cache is up to date
  if (!state.cache().up_to_date()) UpdateCache(state);
  const TrajectoryOptimizerCache<T>& cache = state.cache();

=======
>>>>>>> fdeac45d
  // Some convienient aliases
  const double dt = time_step();
  const MatrixX<T> Qq = 2 * prob_.Qq * dt;
  const MatrixX<T> Qv = 2 * prob_.Qv * dt;
  const MatrixX<T> R = 2 * prob_.R * dt;
  const MatrixX<T> Qf_q = 2 * prob_.Qf_q;
  const MatrixX<T> Qf_v = 2 * prob_.Qf_v;

  const VelocityPartials<T>& v_partials = EvalVelocityPartials(state);
  const InverseDynamicsPartials<T>& id_partials =
      EvalInverseDynamicsPartials(state);
  const std::vector<MatrixX<T>>& dvt_dqt = v_partials.dvt_dqt;
  const std::vector<MatrixX<T>>& dvt_dqm = v_partials.dvt_dqm;
  const std::vector<MatrixX<T>>& dtau_dqp = id_partials.dtau_dqp;
  const std::vector<MatrixX<T>>& dtau_dqt = id_partials.dtau_dqt;
  const std::vector<MatrixX<T>>& dtau_dqm = id_partials.dtau_dqm;

  // Get mutable references to the non-zero bands of the Hessian
  std::vector<MatrixX<T>>& A = H->mutable_A();  // 2 rows below diagonal
  std::vector<MatrixX<T>>& B = H->mutable_B();  // 1 row below diagonal
  std::vector<MatrixX<T>>& C = H->mutable_C();  // diagonal

  // Fill in the non-zero blocks
  C[0].setIdentity();  // Initial condition q0 fixed at t=0
  for (int t = 1; t < num_steps(); ++t) {
    // dg_t/dq_t
    MatrixX<T>& dgt_dqt = C[t];
    dgt_dqt = Qq;
    dgt_dqt += dvt_dqt[t].transpose() * Qv * dvt_dqt[t];
    dgt_dqt += dtau_dqp[t - 1].transpose() * R * dtau_dqp[t - 1];
    dgt_dqt += dtau_dqt[t].transpose() * R * dtau_dqt[t];
    if (t < num_steps() - 1) {
      dgt_dqt += dtau_dqm[t + 1].transpose() * R * dtau_dqm[t + 1];
      dgt_dqt += dvt_dqm[t + 1].transpose() * Qv * dvt_dqm[t + 1];
    } else {
      dgt_dqt += dvt_dqm[t + 1].transpose() * Qf_v * dvt_dqm[t + 1];
    }

    // dg_t/dq_{t+1}
    MatrixX<T>& dgt_dqp = B[t + 1];
    dgt_dqp = dtau_dqp[t].transpose() * R * dtau_dqt[t];
    if (t < num_steps() - 1) {
      dgt_dqp += dtau_dqt[t + 1].transpose() * R * dtau_dqm[t + 1];
      dgt_dqp += dvt_dqt[t + 1].transpose() * Qv * dvt_dqm[t + 1];
    } else {
      dgt_dqp += dvt_dqt[t + 1].transpose() * Qf_v * dvt_dqm[t + 1];
    }

    // dg_t/dq_{t+2}
    if (t < num_steps() - 1) {
      MatrixX<T>& dgt_dqpp = A[t + 2];
      dgt_dqpp = dtau_dqp[t + 1].transpose() * R * dtau_dqm[t + 1];
    }
  }

  // dg_t/dq_t for the final timestep
  MatrixX<T>& dgT_dqT = C[num_steps()];
  dgT_dqT = Qf_q;
  dgT_dqT += dvt_dqt[num_steps()].transpose() * Qf_v * dvt_dqt[num_steps()];
  dgT_dqT +=
      dtau_dqp[num_steps() - 1].transpose() * R * dtau_dqp[num_steps() - 1];

  // Copy lower triangular part to upper triangular part
  H->MakeSymmetric();
}

template <typename T>
<<<<<<< HEAD
void TrajectoryOptimizer<T>::UpdateCacheTrajectoryData(
=======
const PentaDiagonalMatrix<T>& TrajectoryOptimizer<T>::EvalHessian(
    const TrajectoryOptimizerState<T>& state) const {
  if (!state.cache().hessian_up_to_date) {
    CalcHessian(state, &state.mutable_cache().hessian);
  }
  return state.cache().hessian;
}

template <typename T>
void TrajectoryOptimizer<T>::CalcCacheTrajectoryData(
>>>>>>> fdeac45d
    const TrajectoryOptimizerState<T>& state) const {
  TrajectoryOptimizerCache<T>& cache = state.mutable_cache();
  TrajectoryOptimizerWorkspace<T>& workspace = state.workspace;

  // Some aliases for things that we'll set
<<<<<<< HEAD
  std::vector<VectorX<T>>& v = cache.v;
  std::vector<VectorX<T>>& a = cache.a;
  std::vector<VectorX<T>>& tau = cache.tau;
=======
  std::vector<VectorX<T>>& v = cache.trajectory_data.v;
  std::vector<VectorX<T>>& a = cache.trajectory_data.a;
  std::vector<VectorX<T>>& tau = cache.trajectory_data.tau;
>>>>>>> fdeac45d

  // The generalized positions that everything is computed from
  const std::vector<VectorX<T>>& q = state.q();

  // Compute corresponding generalized velocities
  CalcVelocities(q, &v);

  // Compute corresponding generalized accelerations
  CalcAccelerations(v, &a);

  // Compute corresponding generalized torques
  CalcInverseDynamics(q, v, a, &workspace, &tau);

  // Set cache invalidation flag
<<<<<<< HEAD
  cache.trajectory_data_up_to_date = true;
}

template <typename T>
void TrajectoryOptimizer<T>::UpdateCache(
=======
  cache.trajectory_data.up_to_date = true;
}

template <typename T>
const std::vector<VectorX<T>>& TrajectoryOptimizer<T>::EvalV(
    const TrajectoryOptimizerState<T>& state) const {
  if (!state.cache().trajectory_data.up_to_date)
    CalcCacheTrajectoryData(state);
  return state.cache().trajectory_data.v;
}

template <typename T>
const std::vector<VectorX<T>>& TrajectoryOptimizer<T>::EvalA(
    const TrajectoryOptimizerState<T>& state) const {
  if (!state.cache().trajectory_data.up_to_date)
    CalcCacheTrajectoryData(state);
  return state.cache().trajectory_data.a;
}

template <typename T>
const std::vector<VectorX<T>>& TrajectoryOptimizer<T>::EvalTau(
    const TrajectoryOptimizerState<T>& state) const {
  if (!state.cache().trajectory_data.up_to_date)
    CalcCacheTrajectoryData(state);
  return state.cache().trajectory_data.tau;
}

template <typename T>
void TrajectoryOptimizer<T>::CalcCacheDerivativesData(
>>>>>>> fdeac45d
    const TrajectoryOptimizerState<T>& state) const {
  TrajectoryOptimizerCache<T>& cache = state.mutable_cache();
  TrajectoryOptimizerWorkspace<T>& workspace = state.workspace;

<<<<<<< HEAD
  // Update v, a, and tau
  if (!cache.trajectory_data_up_to_date) {
    UpdateCacheTrajectoryData(state);
  }

  // Some aliases
  const std::vector<VectorX<T>>& q = state.q();
  const std::vector<VectorX<T>>& v = cache.v;
  const std::vector<VectorX<T>>& a = cache.a;
  const std::vector<VectorX<T>>& tau = cache.tau;
  InverseDynamicsPartials<T>& id_partials = cache.id_partials;
  VelocityPartials<T>& v_partials = cache.v_partials;
=======
  // Get the trajectory data
  const std::vector<VectorX<T>>& q = state.q();
  const std::vector<VectorX<T>>& v = EvalV(state);
  const std::vector<VectorX<T>>& a = EvalA(state);
  const std::vector<VectorX<T>>& tau = EvalTau(state);

  // Some aliases
  InverseDynamicsPartials<T>& id_partials = cache.derivatives_data.id_partials;
  VelocityPartials<T>& v_partials = cache.derivatives_data.v_partials;
>>>>>>> fdeac45d

  // Compute partial derivatives of inverse dynamics d(tau)/d(q)
  CalcInverseDynamicsPartials(q, v, a, tau, &workspace, &id_partials);

  // Compute partial derivatives of velocities d(v)/d(q)
  CalcVelocityPartials(q, &v_partials);

  // Set cache invalidation flag
<<<<<<< HEAD
  cache.derivative_data_up_to_date = true;
}

template <typename T>
void TrajectoryOptimizer<T>::AddToQ(const VectorX<T>& dq,
                                    TrajectoryOptimizerState<T>* state) const {
  const int nq = plant().num_positions();
  DRAKE_DEMAND(dq.size() == nq * (num_steps() + 1));

  const std::vector<VectorX<T>>& q = state->q();
  for (int t = 0; t <= num_steps(); ++t) {
    state->set_qt(q[t] + dq.segment(t * nq, nq), t);
  }
=======
  cache.derivatives_data.up_to_date = true;
}

template <typename T>
const VelocityPartials<T>& TrajectoryOptimizer<T>::EvalVelocityPartials(
    const TrajectoryOptimizerState<T>& state) const {
  if (!state.cache().derivatives_data.up_to_date)
    CalcCacheDerivativesData(state);
  return state.cache().derivatives_data.v_partials;
}

template <typename T>
const InverseDynamicsPartials<T>&
TrajectoryOptimizer<T>::EvalInverseDynamicsPartials(
    const TrajectoryOptimizerState<T>& state) const {
  if (!state.cache().derivatives_data.up_to_date)
    CalcCacheDerivativesData(state);
  return state.cache().derivatives_data.id_partials;
>>>>>>> fdeac45d
}

template <typename T>
void TrajectoryOptimizer<T>::SaveLinesearchResidual(
<<<<<<< HEAD
    const T L, const std::vector<VectorX<T>>& q, const VectorX<T>& dq,
    TrajectoryOptimizerState<T>* state) const {
=======
    const TrajectoryOptimizerState<T>& state, const VectorX<T>& dq,
    TrajectoryOptimizerState<T>* scratch_state) const {
>>>>>>> fdeac45d
  double alpha_min = -0.2;
  double alpha_max = 1.2;
  double dalpha = 0.01;

  std::ofstream data_file;
  data_file.open("linesearch_data.csv");
  data_file << "alpha, residual\n";  // header

  double alpha = alpha_min;
  while (alpha <= alpha_max) {
    // Record the linesearch parameter alpha
    data_file << alpha << ", ";

    // Record the linesearch residual
<<<<<<< HEAD
    // phi(alpha) = L - L(q + alpha * dq)
    state->set_q(q);
    AddToQ(alpha * dq, state);
    data_file << CalcCost(*state) - L << "\n";
=======
    // phi(alpha) = L(q + alpha * dq) - L
    scratch_state->set_q(state.q());
    scratch_state->AddToQ(alpha * dq);
    data_file << EvalCost(*scratch_state) - EvalCost(state) << "\n";
>>>>>>> fdeac45d

    alpha += dalpha;
  }
  data_file.close();
}

template <typename T>
std::tuple<double, int> TrajectoryOptimizer<T>::Linesearch(
<<<<<<< HEAD
    const T L, const std::vector<VectorX<T>>& q, const VectorX<T>& dq,
    const VectorX<T>& g, TrajectoryOptimizerState<T>* state) const {
  // TODO(vincekurtz): add other linesearch strategies
  if (params_.linesearch_method == LinesearchMethod::kArmijo) {
    return ArmijoLinesearch(L, q, dq, g, state);
  } else if (params_.linesearch_method == LinesearchMethod::kBacktracking) {
    return BacktrackingLinesearch(L, q, dq, g, state);
=======
    const TrajectoryOptimizerState<T>& state, const VectorX<T>& dq,
    TrajectoryOptimizerState<T>* scratch_state) const {
  // The state's cache must be up to date, since we'll use the gradient and cost
  // information stored there.
  if (params_.linesearch_method == LinesearchMethod::kArmijo) {
    return ArmijoLinesearch(state, dq, scratch_state);
  } else if (params_.linesearch_method == LinesearchMethod::kBacktracking) {
    return BacktrackingLinesearch(state, dq, scratch_state);
>>>>>>> fdeac45d
  } else {
    throw std::runtime_error("Unknown linesearch method");
  }
}

template <typename T>
std::tuple<double, int> TrajectoryOptimizer<T>::BacktrackingLinesearch(
<<<<<<< HEAD
    const T L, const std::vector<VectorX<T>>& q, const VectorX<T>& dq,
    const VectorX<T>& g, TrajectoryOptimizerState<T>* state) const {
  using std::abs;

=======
    const TrajectoryOptimizerState<T>& state, const VectorX<T>& dq,
    TrajectoryOptimizerState<T>* scratch_state) const {
  using std::abs;

  // Compute the cost and gradient
  const T L = EvalCost(state);
  const VectorX<T>& g = EvalGradient(state);

>>>>>>> fdeac45d
  // Linesearch parameters
  // TODO(vincekurtz): set these in SolverOptions
  const double c = 1e-4;
  const double rho = 0.9;

  double alpha = 1.0;
  T L_prime = g.transpose() * dq;  // gradient of L w.r.t. alpha

  // Make sure this is a descent direction
  DRAKE_DEMAND(L_prime <= 0);

  // Exit early with alpha = 1 when we are close to convergence
<<<<<<< HEAD
=======
  // N.B. |g|/L converges to only around 1e-8 (due to finite differences), but
  // L'/L appears to converge to something considerably smaller.
>>>>>>> fdeac45d
  const double convergence_threshold =
      100 * std::numeric_limits<double>::epsilon();
  if (abs(L_prime) / abs(L) <= convergence_threshold) {
    return {1.0, 0};
  }

  // Try with alpha = 1
<<<<<<< HEAD
  state->set_q(q);
  AddToQ(alpha * dq, state);
  T L_old = CalcCost(*state);
=======
  scratch_state->set_q(state.q());
  scratch_state->AddToQ(alpha * dq);
  T L_old = EvalCost(*scratch_state);
>>>>>>> fdeac45d

  // L_new stores cost at iteration i:   L(q + alpha_i * dq)
  // L_old stores cost at iteration i-1: L(q + alpha_{i-1} * dq)
  T L_new = L_old;

  // We'll keep reducing alpha until (1) we meet the Armijo convergence
  // criteria and (2) the cost increases, indicating that we're near a local
  // minimum.
  int i = 0;
  bool armijo_met = false;
  while (!armijo_met || (L_new < L_old)) {
    // Save L_old = L(q + alpha_{i-1} * dq)
    L_old = L_new;

    // Reduce alpha
    alpha *= rho;

    // Compute L_new = L(q + alpha_i * dq)
<<<<<<< HEAD
    state->set_q(q);
    AddToQ(alpha * dq, state);
    L_new = CalcCost(*state);
=======
    scratch_state->set_q(state.q());
    scratch_state->AddToQ(alpha * dq);
    L_new = EvalCost(*scratch_state);
>>>>>>> fdeac45d

    // Check the Armijo conditions
    if (L_new <= L + c * alpha * L_prime) {
      armijo_met = true;
    }

    ++i;
  }

  return {alpha / rho, i};
}

template <typename T>
std::tuple<double, int> TrajectoryOptimizer<T>::ArmijoLinesearch(
<<<<<<< HEAD
    const T L, const std::vector<VectorX<T>>& q, const VectorX<T>& dq,
    const VectorX<T>& g, TrajectoryOptimizerState<T>* state) const {
  using std::abs;

=======
    const TrajectoryOptimizerState<T>& state, const VectorX<T>& dq,
    TrajectoryOptimizerState<T>* scratch_state) const {
  using std::abs;

  // Compute the cost and gradient
  const T L = EvalCost(state);
  const VectorX<T>& g = EvalGradient(state);

>>>>>>> fdeac45d
  // Linesearch parameters
  // TODO(vincekurtz): set these in SolverOptions
  const double c = 1e-4;
  const double rho = 0.8;

  double alpha = 1.0 / rho;        // get alpha = 1 on first iteration
  T L_prime = g.transpose() * dq;  // gradient of L w.r.t. alpha
  T L_new;                         // L(q + alpha * dq)

  // Make sure this is a descent direction
  DRAKE_DEMAND(L_prime <= 0);

  // Exit early with alpha = 1 when we are close to convergence
  const double convergence_threshold =
      100 * std::numeric_limits<double>::epsilon();
  if (abs(L_prime) / abs(L) <= convergence_threshold) {
    return {1.0, 0};
  }

  int i = 0;  // Iteration counter
  do {
    // Reduce alpha
    // N.B. we start with alpha = 1/rho, so we get alpha = 1 on the first
    // iteration.
    alpha *= rho;

    // Compute L_ls = L(q + alpha * dq)
<<<<<<< HEAD
    state->set_q(q);
    AddToQ(alpha * dq, state);
    L_new = CalcCost(*state);
=======
    scratch_state->set_q(state.q());
    scratch_state->AddToQ(alpha * dq);
    L_new = EvalCost(*scratch_state);
>>>>>>> fdeac45d

    ++i;
  } while ((L_new > L + c * alpha * L_prime) &&
           (i < params_.max_linesearch_iterations));

  return {alpha, i};
}

template <typename T>
SolverFlag TrajectoryOptimizer<T>::Solve(const std::vector<VectorX<T>>&,
<<<<<<< HEAD
                                         Solution<T>*, SolutionData<T>*) const {
=======
                                         TrajectoryOptimizerSolution<T>*,
                                         TrajectoryOptimizerStats<T>*) const {
>>>>>>> fdeac45d
  throw std::runtime_error(
      "TrajectoryOptimizer::Solve only supports T=double.");
}

template <>
SolverFlag TrajectoryOptimizer<double>::Solve(
<<<<<<< HEAD
    const std::vector<VectorXd>& q_guess, Solution<double>* solution,
    SolutionData<double>* solution_data) const {
=======
    const std::vector<VectorXd>& q_guess,
    TrajectoryOptimizerSolution<double>* solution,
    TrajectoryOptimizerStats<double>* stats) const {
>>>>>>> fdeac45d
  // The guess must be consistent with the initial condition
  DRAKE_DEMAND(q_guess[0] == prob_.q_init);
  DRAKE_DEMAND(static_cast<int>(q_guess.size()) == num_steps() + 1);

<<<<<<< HEAD
  // solution_data must be empty
  DRAKE_DEMAND(solution_data->iteration_times.size() == 0);
  DRAKE_DEMAND(solution_data->iteration_costs.size() == 0);
  DRAKE_DEMAND(solution_data->linesearch_iterations.size() == 0);
  DRAKE_DEMAND(solution_data->linesearch_alphas.size() == 0);
  DRAKE_DEMAND(solution_data->gradient_norm.size() == 0);

  // Detailed solution data
  std::vector<double>& iteration_times = solution_data->iteration_times;
  std::vector<double>& iteration_costs = solution_data->iteration_costs;
  std::vector<int>& linesearch_iterations =
      solution_data->linesearch_iterations;
  std::vector<double>& linesearch_alphas = solution_data->linesearch_alphas;
  std::vector<double>& gradient_norm = solution_data->gradient_norm;
=======
  // stats must be empty
  DRAKE_DEMAND(stats->is_empty());
>>>>>>> fdeac45d

  // Allocate a state variable
  TrajectoryOptimizerState<double> state = CreateState();
  state.set_q(q_guess);

  // Allocate a separate state variable for linesearch
<<<<<<< HEAD
  TrajectoryOptimizerState<double> ls_state(state);

  // Allocate gradient, Hessian, and search direction
  const int nq = plant().num_positions();
  const int num_vars = (num_steps() + 1) * nq;
  VectorXd g(num_vars);
  PentaDiagonalMatrix<double> H(num_steps() + 1, nq);
  VectorXd dq(num_vars);
=======
  TrajectoryOptimizerState<double> scratch_state(state);

  // Allocate cost and search direction
  double cost;
  VectorXd dq((num_steps() + 1) * plant().num_positions());
>>>>>>> fdeac45d

  if (params_.verbose) {
    // Define printout data
    std::cout << "-------------------------------------------------------------"
                 "---------"
              << std::endl;
    std::cout << "|  iter  |   cost   |  alpha  |  LS_iters  |  time (s)  |  "
                 "|g|/cost  |"
              << std::endl;
    std::cout << "-------------------------------------------------------------"
                 "---------"
              << std::endl;
  }

  // Allocate timing variables
  auto start_time = std::chrono::high_resolution_clock::now();
  auto iter_start_time = std::chrono::high_resolution_clock::now();
  std::chrono::duration<double> iter_time;
  std::chrono::duration<double> solve_time;

  // Gauss-Newton iterations
  int k = 0;  // iteration counter
  do {
    iter_start_time = std::chrono::high_resolution_clock::now();

    // Compute the total cost
<<<<<<< HEAD
    iteration_costs.push_back(CalcCost(state));

    // Compute gradient and Hessian
    CalcGradient(state, &g);
    CalcHessian(state, &H);
=======
    cost = EvalCost(state);

    // Compute gradient and Hessian
    const VectorXd& g = EvalGradient(state);
    const PentaDiagonalMatrix<double>& H = EvalHessian(state);
>>>>>>> fdeac45d

    // Solve for search direction H*dq = -g
    dq = -g;
    PentaDiagonalFactorization Hchol(H);
<<<<<<< HEAD
    DRAKE_DEMAND(Hchol.status() == PentaDiagonalFactorizationStatus::kSuccess);
=======
    if (Hchol.status() != PentaDiagonalFactorizationStatus::kSuccess) {
      return SolverFlag::kFactorizationFailed;
    }
>>>>>>> fdeac45d
    Hchol.SolveInPlace(&dq);

    // Solve the linsearch
    // N.B. we use a separate state variable since we will need to compute
    // L(q+alpha*dq) (at the very least), and we don't want to change state.q
<<<<<<< HEAD
    auto [alpha, ls_iters] =
        Linesearch(iteration_costs[k], state.q(), dq, g, &ls_state);
=======
    auto [alpha, ls_iters] = Linesearch(state, dq, &scratch_state);
>>>>>>> fdeac45d

    if (ls_iters >= params_.max_linesearch_iterations) {
      // Early termination if linesearch is taking too long
      if (params_.verbose) {
        std::cout << "LINESEARCH FAILED" << std::endl;
        std::cout << "Reached maximum linesearch iterations ("
                  << params_.max_linesearch_iterations << ")." << std::endl;
      }

      // Save the linesearch residual to a csv file so we can plot in python
<<<<<<< HEAD
      SaveLinesearchResidual(iteration_costs[k], state.q(), dq, &ls_state);

      // We'll still record iteration data for playback later
      solution_data->solve_time = NAN;
      linesearch_iterations.push_back(ls_iters);
      linesearch_alphas.push_back(alpha);
      iter_time = std::chrono::high_resolution_clock::now() - iter_start_time;
      iteration_times.push_back(iter_time.count());
      gradient_norm.push_back(g.norm() / iteration_costs[k]);
=======
      SaveLinesearchResidual(state, dq, &scratch_state);

      // We'll still record iteration data for playback later
      iter_time = std::chrono::high_resolution_clock::now() - iter_start_time;
      solve_time = std::chrono::high_resolution_clock::now() - start_time;
      stats->solve_time = solve_time.count();
      stats->push_data(iter_time.count(), cost, ls_iters, alpha, g.norm());
>>>>>>> fdeac45d

      return SolverFlag::kLinesearchMaxIters;
    }

    // Update the decision variables
<<<<<<< HEAD
    AddToQ(alpha * dq, &state);
=======
    state.AddToQ(alpha * dq);
>>>>>>> fdeac45d

    iter_time = std::chrono::high_resolution_clock::now() - iter_start_time;

    // Nice little printout of our problem data
    if (params_.verbose) {
      printf("| %6d ", k);
<<<<<<< HEAD
      printf("| %8.3f ", iteration_costs[k]);
      printf("| %7.4f ", alpha);
      printf("| %6d     ", ls_iters);
      printf("| %8.8f ", iter_time.count());
      printf("| %10.3e |\n", g.norm() / iteration_costs[k]);
    }

    // Record iteration data
    linesearch_iterations.push_back(ls_iters);
    linesearch_alphas.push_back(alpha);
    iteration_times.push_back(iter_time.count());
    gradient_norm.push_back(g.norm() / iteration_costs[k]);
=======
      printf("| %8.3f ", cost);
      printf("| %7.4f ", alpha);
      printf("| %6d     ", ls_iters);
      printf("| %8.8f ", iter_time.count());
      printf("| %10.3e |\n", g.norm() / cost);
    }

    // Record iteration data
    stats->push_data(iter_time.count(), cost, ls_iters, alpha, g.norm());
>>>>>>> fdeac45d

    ++k;
  } while (k < params_.max_iterations);

  // End the problem data printout
  if (params_.verbose) {
    std::cout << "-------------------------------------------------------------"
                 "---------"
              << std::endl;
  }

  // Record the total solve time
  solve_time = std::chrono::high_resolution_clock::now() - start_time;
<<<<<<< HEAD
  solution_data->solve_time = solve_time.count();

  // Record the solution
  if (!state.cache().trajectory_data_up_to_date) {
    UpdateCacheTrajectoryData(state);
  }
  solution->q = state.q();
  solution->v = state.cache().v;
  solution->tau = state.cache().tau;
=======
  stats->solve_time = solve_time.count();

  // Record the solution
  solution->q = state.q();
  solution->v = EvalV(state);
  solution->tau = EvalTau(state);
>>>>>>> fdeac45d

  return SolverFlag::kSuccess;
}

}  // namespace traj_opt
}  // namespace drake

DRAKE_DEFINE_CLASS_TEMPLATE_INSTANTIATIONS_ON_DEFAULT_NONSYMBOLIC_SCALARS(
    class ::drake::traj_opt::TrajectoryOptimizer)<|MERGE_RESOLUTION|>--- conflicted
+++ resolved
@@ -11,17 +11,12 @@
 namespace drake {
 namespace traj_opt {
 
-<<<<<<< HEAD
 using geometry::GeometryId;
 using geometry::SignedDistancePair;
 using internal::PentaDiagonalFactorization;
 using internal::PentaDiagonalFactorizationStatus;
 using multibody::Body;
 using multibody::BodyIndex;
-=======
-using internal::PentaDiagonalFactorization;
-using internal::PentaDiagonalFactorizationStatus;
->>>>>>> fdeac45d
 using multibody::Joint;
 using multibody::JointIndex;
 using multibody::MultibodyPlant;
@@ -29,26 +24,11 @@
 using systems::System;
 
 template <typename T>
-<<<<<<< HEAD
 TrajectoryOptimizer<T>::TrajectoryOptimizer(
     const MultibodyPlant<T>* plant, Context<T>* context,
     const ProblemDefinition& prob,
-    const std::optional<SolverParameters>& params)
-    : plant_(plant), context_(context), prob_(prob) {
-  // Set solver parameters if they're supplied. Otherwise we keep the defaults
-  // from solver_parameters.h
-  if (params != std::nullopt) {
-    params_ = *params;
-  }
-=======
-TrajectoryOptimizer<T>::TrajectoryOptimizer(const MultibodyPlant<T>* plant,
-                                            const ProblemDefinition& prob,
-                                            const SolverParameters& params)
-    : plant_(plant), prob_(prob), params_(params) {
-  // Create a context for dynamics computations
-  context_ = plant_->CreateDefaultContext();
->>>>>>> fdeac45d
-
+    const SolverParameters& params)
+    : plant_(plant), context_(context), prob_(prob), params_(params) {
   // Define joint damping coefficients.
   joint_damping_ = VectorX<T>::Zero(plant_->num_velocities());
 
@@ -73,20 +53,9 @@
 template <typename T>
 T TrajectoryOptimizer<T>::CalcCost(
     const TrajectoryOptimizerState<T>& state) const {
-<<<<<<< HEAD
-  if (!state.cache().trajectory_data_up_to_date) {
-    // Only update the parts of the cache that we will actually use.
-    // Don't update any of the partial derivatives, since those
-    // are expensive to compute.
-    UpdateCacheTrajectoryData(state);
-  }
-  return CalcCost(state.q(), state.cache().v, state.cache().tau,
-                  &state.workspace);
-=======
   const std::vector<VectorX<T>>& v = EvalV(state);
   const std::vector<VectorX<T>>& tau = EvalTau(state);
   return CalcCost(state.q(), v, tau, &state.workspace);
->>>>>>> fdeac45d
 }
 
 template <typename T>
@@ -173,7 +142,6 @@
   plant().SetPositions(context_, q);
   plant().SetVelocities(context_, v);
   plant().CalcForceElementsContribution(*context_, &workspace->f_ext);
-<<<<<<< HEAD
 
   // Add in contact force contribution to f_ext
   if (plant().geometry_source_is_registered()) {
@@ -184,8 +152,6 @@
     CalcContactForceContribution(&workspace->f_ext);
   }
 
-=======
->>>>>>> fdeac45d
   // Inverse dynamics computes tau = M*a - k(q,v) - f_ext
   *tau = plant().CalcInverseDynamics(*context_, a, workspace->f_ext);
 }
@@ -454,13 +420,6 @@
 template <typename T>
 void TrajectoryOptimizer<T>::CalcGradient(
     const TrajectoryOptimizerState<T>& state, EigenPtr<VectorX<T>> g) const {
-<<<<<<< HEAD
-  if (!state.cache().up_to_date()) UpdateCache(state);
-  const TrajectoryOptimizerCache<T>& cache = state.cache();
-
-  // Set some aliases
-=======
->>>>>>> fdeac45d
   const double dt = time_step();
   const int nq = plant().num_positions();
   TrajectoryOptimizerWorkspace<T>* workspace = &state.workspace;
@@ -546,13 +505,6 @@
   DRAKE_DEMAND(H->block_rows() == num_steps() + 1);
   DRAKE_DEMAND(H->block_size() == plant().num_positions());
 
-<<<<<<< HEAD
-  // Make sure the cache is up to date
-  if (!state.cache().up_to_date()) UpdateCache(state);
-  const TrajectoryOptimizerCache<T>& cache = state.cache();
-
-=======
->>>>>>> fdeac45d
   // Some convienient aliases
   const double dt = time_step();
   const MatrixX<T> Qq = 2 * prob_.Qq * dt;
@@ -620,9 +572,6 @@
 }
 
 template <typename T>
-<<<<<<< HEAD
-void TrajectoryOptimizer<T>::UpdateCacheTrajectoryData(
-=======
 const PentaDiagonalMatrix<T>& TrajectoryOptimizer<T>::EvalHessian(
     const TrajectoryOptimizerState<T>& state) const {
   if (!state.cache().hessian_up_to_date) {
@@ -633,21 +582,14 @@
 
 template <typename T>
 void TrajectoryOptimizer<T>::CalcCacheTrajectoryData(
->>>>>>> fdeac45d
     const TrajectoryOptimizerState<T>& state) const {
   TrajectoryOptimizerCache<T>& cache = state.mutable_cache();
   TrajectoryOptimizerWorkspace<T>& workspace = state.workspace;
 
   // Some aliases for things that we'll set
-<<<<<<< HEAD
-  std::vector<VectorX<T>>& v = cache.v;
-  std::vector<VectorX<T>>& a = cache.a;
-  std::vector<VectorX<T>>& tau = cache.tau;
-=======
   std::vector<VectorX<T>>& v = cache.trajectory_data.v;
   std::vector<VectorX<T>>& a = cache.trajectory_data.a;
   std::vector<VectorX<T>>& tau = cache.trajectory_data.tau;
->>>>>>> fdeac45d
 
   // The generalized positions that everything is computed from
   const std::vector<VectorX<T>>& q = state.q();
@@ -662,13 +604,6 @@
   CalcInverseDynamics(q, v, a, &workspace, &tau);
 
   // Set cache invalidation flag
-<<<<<<< HEAD
-  cache.trajectory_data_up_to_date = true;
-}
-
-template <typename T>
-void TrajectoryOptimizer<T>::UpdateCache(
-=======
   cache.trajectory_data.up_to_date = true;
 }
 
@@ -698,25 +633,10 @@
 
 template <typename T>
 void TrajectoryOptimizer<T>::CalcCacheDerivativesData(
->>>>>>> fdeac45d
     const TrajectoryOptimizerState<T>& state) const {
   TrajectoryOptimizerCache<T>& cache = state.mutable_cache();
   TrajectoryOptimizerWorkspace<T>& workspace = state.workspace;
 
-<<<<<<< HEAD
-  // Update v, a, and tau
-  if (!cache.trajectory_data_up_to_date) {
-    UpdateCacheTrajectoryData(state);
-  }
-
-  // Some aliases
-  const std::vector<VectorX<T>>& q = state.q();
-  const std::vector<VectorX<T>>& v = cache.v;
-  const std::vector<VectorX<T>>& a = cache.a;
-  const std::vector<VectorX<T>>& tau = cache.tau;
-  InverseDynamicsPartials<T>& id_partials = cache.id_partials;
-  VelocityPartials<T>& v_partials = cache.v_partials;
-=======
   // Get the trajectory data
   const std::vector<VectorX<T>>& q = state.q();
   const std::vector<VectorX<T>>& v = EvalV(state);
@@ -726,7 +646,6 @@
   // Some aliases
   InverseDynamicsPartials<T>& id_partials = cache.derivatives_data.id_partials;
   VelocityPartials<T>& v_partials = cache.derivatives_data.v_partials;
->>>>>>> fdeac45d
 
   // Compute partial derivatives of inverse dynamics d(tau)/d(q)
   CalcInverseDynamicsPartials(q, v, a, tau, &workspace, &id_partials);
@@ -735,21 +654,6 @@
   CalcVelocityPartials(q, &v_partials);
 
   // Set cache invalidation flag
-<<<<<<< HEAD
-  cache.derivative_data_up_to_date = true;
-}
-
-template <typename T>
-void TrajectoryOptimizer<T>::AddToQ(const VectorX<T>& dq,
-                                    TrajectoryOptimizerState<T>* state) const {
-  const int nq = plant().num_positions();
-  DRAKE_DEMAND(dq.size() == nq * (num_steps() + 1));
-
-  const std::vector<VectorX<T>>& q = state->q();
-  for (int t = 0; t <= num_steps(); ++t) {
-    state->set_qt(q[t] + dq.segment(t * nq, nq), t);
-  }
-=======
   cache.derivatives_data.up_to_date = true;
 }
 
@@ -768,18 +672,12 @@
   if (!state.cache().derivatives_data.up_to_date)
     CalcCacheDerivativesData(state);
   return state.cache().derivatives_data.id_partials;
->>>>>>> fdeac45d
 }
 
 template <typename T>
 void TrajectoryOptimizer<T>::SaveLinesearchResidual(
-<<<<<<< HEAD
-    const T L, const std::vector<VectorX<T>>& q, const VectorX<T>& dq,
-    TrajectoryOptimizerState<T>* state) const {
-=======
     const TrajectoryOptimizerState<T>& state, const VectorX<T>& dq,
     TrajectoryOptimizerState<T>* scratch_state) const {
->>>>>>> fdeac45d
   double alpha_min = -0.2;
   double alpha_max = 1.2;
   double dalpha = 0.01;
@@ -794,17 +692,10 @@
     data_file << alpha << ", ";
 
     // Record the linesearch residual
-<<<<<<< HEAD
-    // phi(alpha) = L - L(q + alpha * dq)
-    state->set_q(q);
-    AddToQ(alpha * dq, state);
-    data_file << CalcCost(*state) - L << "\n";
-=======
     // phi(alpha) = L(q + alpha * dq) - L
     scratch_state->set_q(state.q());
     scratch_state->AddToQ(alpha * dq);
     data_file << EvalCost(*scratch_state) - EvalCost(state) << "\n";
->>>>>>> fdeac45d
 
     alpha += dalpha;
   }
@@ -813,15 +704,6 @@
 
 template <typename T>
 std::tuple<double, int> TrajectoryOptimizer<T>::Linesearch(
-<<<<<<< HEAD
-    const T L, const std::vector<VectorX<T>>& q, const VectorX<T>& dq,
-    const VectorX<T>& g, TrajectoryOptimizerState<T>* state) const {
-  // TODO(vincekurtz): add other linesearch strategies
-  if (params_.linesearch_method == LinesearchMethod::kArmijo) {
-    return ArmijoLinesearch(L, q, dq, g, state);
-  } else if (params_.linesearch_method == LinesearchMethod::kBacktracking) {
-    return BacktrackingLinesearch(L, q, dq, g, state);
-=======
     const TrajectoryOptimizerState<T>& state, const VectorX<T>& dq,
     TrajectoryOptimizerState<T>* scratch_state) const {
   // The state's cache must be up to date, since we'll use the gradient and cost
@@ -830,7 +712,6 @@
     return ArmijoLinesearch(state, dq, scratch_state);
   } else if (params_.linesearch_method == LinesearchMethod::kBacktracking) {
     return BacktrackingLinesearch(state, dq, scratch_state);
->>>>>>> fdeac45d
   } else {
     throw std::runtime_error("Unknown linesearch method");
   }
@@ -838,12 +719,6 @@
 
 template <typename T>
 std::tuple<double, int> TrajectoryOptimizer<T>::BacktrackingLinesearch(
-<<<<<<< HEAD
-    const T L, const std::vector<VectorX<T>>& q, const VectorX<T>& dq,
-    const VectorX<T>& g, TrajectoryOptimizerState<T>* state) const {
-  using std::abs;
-
-=======
     const TrajectoryOptimizerState<T>& state, const VectorX<T>& dq,
     TrajectoryOptimizerState<T>* scratch_state) const {
   using std::abs;
@@ -852,7 +727,6 @@
   const T L = EvalCost(state);
   const VectorX<T>& g = EvalGradient(state);
 
->>>>>>> fdeac45d
   // Linesearch parameters
   // TODO(vincekurtz): set these in SolverOptions
   const double c = 1e-4;
@@ -865,11 +739,8 @@
   DRAKE_DEMAND(L_prime <= 0);
 
   // Exit early with alpha = 1 when we are close to convergence
-<<<<<<< HEAD
-=======
   // N.B. |g|/L converges to only around 1e-8 (due to finite differences), but
   // L'/L appears to converge to something considerably smaller.
->>>>>>> fdeac45d
   const double convergence_threshold =
       100 * std::numeric_limits<double>::epsilon();
   if (abs(L_prime) / abs(L) <= convergence_threshold) {
@@ -877,15 +748,9 @@
   }
 
   // Try with alpha = 1
-<<<<<<< HEAD
-  state->set_q(q);
-  AddToQ(alpha * dq, state);
-  T L_old = CalcCost(*state);
-=======
   scratch_state->set_q(state.q());
   scratch_state->AddToQ(alpha * dq);
   T L_old = EvalCost(*scratch_state);
->>>>>>> fdeac45d
 
   // L_new stores cost at iteration i:   L(q + alpha_i * dq)
   // L_old stores cost at iteration i-1: L(q + alpha_{i-1} * dq)
@@ -904,15 +769,9 @@
     alpha *= rho;
 
     // Compute L_new = L(q + alpha_i * dq)
-<<<<<<< HEAD
-    state->set_q(q);
-    AddToQ(alpha * dq, state);
-    L_new = CalcCost(*state);
-=======
     scratch_state->set_q(state.q());
     scratch_state->AddToQ(alpha * dq);
     L_new = EvalCost(*scratch_state);
->>>>>>> fdeac45d
 
     // Check the Armijo conditions
     if (L_new <= L + c * alpha * L_prime) {
@@ -927,12 +786,6 @@
 
 template <typename T>
 std::tuple<double, int> TrajectoryOptimizer<T>::ArmijoLinesearch(
-<<<<<<< HEAD
-    const T L, const std::vector<VectorX<T>>& q, const VectorX<T>& dq,
-    const VectorX<T>& g, TrajectoryOptimizerState<T>* state) const {
-  using std::abs;
-
-=======
     const TrajectoryOptimizerState<T>& state, const VectorX<T>& dq,
     TrajectoryOptimizerState<T>* scratch_state) const {
   using std::abs;
@@ -941,7 +794,6 @@
   const T L = EvalCost(state);
   const VectorX<T>& g = EvalGradient(state);
 
->>>>>>> fdeac45d
   // Linesearch parameters
   // TODO(vincekurtz): set these in SolverOptions
   const double c = 1e-4;
@@ -969,15 +821,9 @@
     alpha *= rho;
 
     // Compute L_ls = L(q + alpha * dq)
-<<<<<<< HEAD
-    state->set_q(q);
-    AddToQ(alpha * dq, state);
-    L_new = CalcCost(*state);
-=======
     scratch_state->set_q(state.q());
     scratch_state->AddToQ(alpha * dq);
     L_new = EvalCost(*scratch_state);
->>>>>>> fdeac45d
 
     ++i;
   } while ((L_new > L + c * alpha * L_prime) &&
@@ -988,71 +834,34 @@
 
 template <typename T>
 SolverFlag TrajectoryOptimizer<T>::Solve(const std::vector<VectorX<T>>&,
-<<<<<<< HEAD
-                                         Solution<T>*, SolutionData<T>*) const {
-=======
                                          TrajectoryOptimizerSolution<T>*,
                                          TrajectoryOptimizerStats<T>*) const {
->>>>>>> fdeac45d
   throw std::runtime_error(
       "TrajectoryOptimizer::Solve only supports T=double.");
 }
 
 template <>
 SolverFlag TrajectoryOptimizer<double>::Solve(
-<<<<<<< HEAD
-    const std::vector<VectorXd>& q_guess, Solution<double>* solution,
-    SolutionData<double>* solution_data) const {
-=======
     const std::vector<VectorXd>& q_guess,
     TrajectoryOptimizerSolution<double>* solution,
     TrajectoryOptimizerStats<double>* stats) const {
->>>>>>> fdeac45d
   // The guess must be consistent with the initial condition
   DRAKE_DEMAND(q_guess[0] == prob_.q_init);
   DRAKE_DEMAND(static_cast<int>(q_guess.size()) == num_steps() + 1);
 
-<<<<<<< HEAD
-  // solution_data must be empty
-  DRAKE_DEMAND(solution_data->iteration_times.size() == 0);
-  DRAKE_DEMAND(solution_data->iteration_costs.size() == 0);
-  DRAKE_DEMAND(solution_data->linesearch_iterations.size() == 0);
-  DRAKE_DEMAND(solution_data->linesearch_alphas.size() == 0);
-  DRAKE_DEMAND(solution_data->gradient_norm.size() == 0);
-
-  // Detailed solution data
-  std::vector<double>& iteration_times = solution_data->iteration_times;
-  std::vector<double>& iteration_costs = solution_data->iteration_costs;
-  std::vector<int>& linesearch_iterations =
-      solution_data->linesearch_iterations;
-  std::vector<double>& linesearch_alphas = solution_data->linesearch_alphas;
-  std::vector<double>& gradient_norm = solution_data->gradient_norm;
-=======
   // stats must be empty
   DRAKE_DEMAND(stats->is_empty());
->>>>>>> fdeac45d
 
   // Allocate a state variable
   TrajectoryOptimizerState<double> state = CreateState();
   state.set_q(q_guess);
 
   // Allocate a separate state variable for linesearch
-<<<<<<< HEAD
-  TrajectoryOptimizerState<double> ls_state(state);
-
-  // Allocate gradient, Hessian, and search direction
-  const int nq = plant().num_positions();
-  const int num_vars = (num_steps() + 1) * nq;
-  VectorXd g(num_vars);
-  PentaDiagonalMatrix<double> H(num_steps() + 1, nq);
-  VectorXd dq(num_vars);
-=======
   TrajectoryOptimizerState<double> scratch_state(state);
 
   // Allocate cost and search direction
   double cost;
   VectorXd dq((num_steps() + 1) * plant().num_positions());
->>>>>>> fdeac45d
 
   if (params_.verbose) {
     // Define printout data
@@ -1079,41 +888,24 @@
     iter_start_time = std::chrono::high_resolution_clock::now();
 
     // Compute the total cost
-<<<<<<< HEAD
-    iteration_costs.push_back(CalcCost(state));
-
-    // Compute gradient and Hessian
-    CalcGradient(state, &g);
-    CalcHessian(state, &H);
-=======
     cost = EvalCost(state);
 
     // Compute gradient and Hessian
     const VectorXd& g = EvalGradient(state);
     const PentaDiagonalMatrix<double>& H = EvalHessian(state);
->>>>>>> fdeac45d
 
     // Solve for search direction H*dq = -g
     dq = -g;
     PentaDiagonalFactorization Hchol(H);
-<<<<<<< HEAD
-    DRAKE_DEMAND(Hchol.status() == PentaDiagonalFactorizationStatus::kSuccess);
-=======
     if (Hchol.status() != PentaDiagonalFactorizationStatus::kSuccess) {
       return SolverFlag::kFactorizationFailed;
     }
->>>>>>> fdeac45d
     Hchol.SolveInPlace(&dq);
 
     // Solve the linsearch
     // N.B. we use a separate state variable since we will need to compute
     // L(q+alpha*dq) (at the very least), and we don't want to change state.q
-<<<<<<< HEAD
-    auto [alpha, ls_iters] =
-        Linesearch(iteration_costs[k], state.q(), dq, g, &ls_state);
-=======
     auto [alpha, ls_iters] = Linesearch(state, dq, &scratch_state);
->>>>>>> fdeac45d
 
     if (ls_iters >= params_.max_linesearch_iterations) {
       // Early termination if linesearch is taking too long
@@ -1124,17 +916,6 @@
       }
 
       // Save the linesearch residual to a csv file so we can plot in python
-<<<<<<< HEAD
-      SaveLinesearchResidual(iteration_costs[k], state.q(), dq, &ls_state);
-
-      // We'll still record iteration data for playback later
-      solution_data->solve_time = NAN;
-      linesearch_iterations.push_back(ls_iters);
-      linesearch_alphas.push_back(alpha);
-      iter_time = std::chrono::high_resolution_clock::now() - iter_start_time;
-      iteration_times.push_back(iter_time.count());
-      gradient_norm.push_back(g.norm() / iteration_costs[k]);
-=======
       SaveLinesearchResidual(state, dq, &scratch_state);
 
       // We'll still record iteration data for playback later
@@ -1142,37 +923,18 @@
       solve_time = std::chrono::high_resolution_clock::now() - start_time;
       stats->solve_time = solve_time.count();
       stats->push_data(iter_time.count(), cost, ls_iters, alpha, g.norm());
->>>>>>> fdeac45d
 
       return SolverFlag::kLinesearchMaxIters;
     }
 
     // Update the decision variables
-<<<<<<< HEAD
-    AddToQ(alpha * dq, &state);
-=======
     state.AddToQ(alpha * dq);
->>>>>>> fdeac45d
 
     iter_time = std::chrono::high_resolution_clock::now() - iter_start_time;
 
     // Nice little printout of our problem data
     if (params_.verbose) {
       printf("| %6d ", k);
-<<<<<<< HEAD
-      printf("| %8.3f ", iteration_costs[k]);
-      printf("| %7.4f ", alpha);
-      printf("| %6d     ", ls_iters);
-      printf("| %8.8f ", iter_time.count());
-      printf("| %10.3e |\n", g.norm() / iteration_costs[k]);
-    }
-
-    // Record iteration data
-    linesearch_iterations.push_back(ls_iters);
-    linesearch_alphas.push_back(alpha);
-    iteration_times.push_back(iter_time.count());
-    gradient_norm.push_back(g.norm() / iteration_costs[k]);
-=======
       printf("| %8.3f ", cost);
       printf("| %7.4f ", alpha);
       printf("| %6d     ", ls_iters);
@@ -1182,7 +944,6 @@
 
     // Record iteration data
     stats->push_data(iter_time.count(), cost, ls_iters, alpha, g.norm());
->>>>>>> fdeac45d
 
     ++k;
   } while (k < params_.max_iterations);
@@ -1196,24 +957,12 @@
 
   // Record the total solve time
   solve_time = std::chrono::high_resolution_clock::now() - start_time;
-<<<<<<< HEAD
-  solution_data->solve_time = solve_time.count();
-
-  // Record the solution
-  if (!state.cache().trajectory_data_up_to_date) {
-    UpdateCacheTrajectoryData(state);
-  }
-  solution->q = state.q();
-  solution->v = state.cache().v;
-  solution->tau = state.cache().tau;
-=======
   stats->solve_time = solve_time.count();
 
   // Record the solution
   solution->q = state.q();
   solution->v = EvalV(state);
   solution->tau = EvalTau(state);
->>>>>>> fdeac45d
 
   return SolverFlag::kSuccess;
 }
