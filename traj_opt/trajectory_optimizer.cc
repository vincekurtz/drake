#include "drake/traj_opt/trajectory_optimizer.h"

#include <iostream>

namespace drake {
namespace traj_opt {

using multibody::Joint;
using multibody::JointIndex;
using multibody::MultibodyForces;
using multibody::MultibodyPlant;
using systems::System;

<<<<<<< HEAD
TrajectoryOptimizer::TrajectoryOptimizer(
    std::unique_ptr<const MultibodyPlant<double>> plant,
    const ProblemDefinition& prob)
    : prob_(prob) {
  plant_ = std::move(plant);
=======
TrajectoryOptimizer::TrajectoryOptimizer(const MultibodyPlant<double>* plant,
                                         const ProblemDefinition& prob)
    : plant_(plant), prob_(prob) {
>>>>>>> 203618e8
  context_ = plant_->CreateDefaultContext();

  // Define joint damping coefficients.
  joint_damping_ = VectorXd::Zero(plant_->num_velocities());

  for (JointIndex j(0); j < plant_->num_joints(); ++j) {
    const Joint<double>& joint = plant_->get_joint(j);
    const int velocity_start = joint.velocity_start();
    const int nv = joint.num_velocities();
    joint_damping_.segment(velocity_start, nv) = joint.damping_vector();
  }
}

void TrajectoryOptimizer::CalcV(const std::vector<VectorXd>& q,
                                std::vector<VectorXd>* v) const {
  // x = [x0, x1, ..., xT]
<<<<<<< HEAD
  DRAKE_DEMAND(static_cast<int>(q.size()) == T() + 1);
  DRAKE_DEMAND(static_cast<int>(v->size()) == T() + 1);

  v->at(0) = prob_.v_init;
  for (int i = 1; i <= T(); ++i) {
=======
  DRAKE_DEMAND(static_cast<int>(q.size()) == num_steps() + 1);
  DRAKE_DEMAND(static_cast<int>(v->size()) == num_steps() + 1);

  v->at(0) = prob_.v_init;
  for (int i = 1; i <= num_steps(); ++i) {
>>>>>>> 203618e8
    v->at(i) = (q[i] - q[i - 1]) / time_step();
  }
}

void TrajectoryOptimizer::CalcTau(const std::vector<VectorXd>& q,
<<<<<<< HEAD
                                  const std::vector<VectorXd>& v,
=======
                                  const std::vector<VectorXd>& v, VectorXd* a,
                                  MultibodyForces<double>* f_ext,
>>>>>>> 203618e8
                                  std::vector<VectorXd>* tau) const {
  // Generalized forces aren't defined for the last timestep
  // TODO(vincekurtz): additional checks that q_t, v_t, tau_t are the right size
  // for the plant?
<<<<<<< HEAD
  DRAKE_DEMAND(static_cast<int>(q.size()) == T() + 1);
  DRAKE_DEMAND(static_cast<int>(v.size()) == T() + 1);
  DRAKE_DEMAND(static_cast<int>(tau->size()) == T());

  const int nv = plant().num_velocities();
  VectorXd a(nv);                          // acceleration
  MultibodyForces<double> f_ext(plant());  // external forces
  VectorXd tau_id(nv);                     // inverse dynamics
  VectorXd damping_correction(nv);         // joint damping correction

  for (int t = 0; t < T(); ++t) {
    a = (v[t + 1] - v[t]) / time_step();
    plant().SetPositions(context_.get(), q[t]);
    plant().SetVelocities(context_.get(), v[t]);
    plant().CalcForceElementsContribution(*context_, &f_ext);

    // Inverse dynamics computes M*a + D*v + C(q,v)v + f_ext
    tau_id = plant().CalcInverseDynamics(*context_, a, f_ext);

    // CalcInverseDynamics considers damping from v_t (D*v_t), but we want to
    // consider damping from v_{t+1} (D*v_{t+1}).
    damping_correction =
        joint_damping_.array() * (v[t + 1].array() - v[t].array());

    // TODO(vincekurtz) add in contact/constriant contribution
    tau->at(t) = tau_id + damping_correction;
  }
}

void TrajectoryOptimizer::CalcDtaumDq(const std::vector<VectorXd>& q,
                                      const int t,
                                      Eigen::Ref<MatrixXd> dtaum_dq) const {
  // TODO(vincekurtz): use a more efficient approximation
  CalcDtausDqtFiniteDiff(q, t-1, t, dtaum_dq);
}

void TrajectoryOptimizer::CalcDtauDq(const std::vector<VectorXd>& q,
                                      const int t,
                                      Eigen::Ref<MatrixXd> dtaum_dq) const {
  // TODO(vincekurtz): use a more efficient approximation
  CalcDtausDqtFiniteDiff(q, t, t, dtaum_dq);
}

void TrajectoryOptimizer::CalcDtaupDq(const std::vector<VectorXd>& q,
                                      const int t,
                                      Eigen::Ref<MatrixXd> dtaum_dq) const {
  // TODO(vincekurtz): use a more efficient approximation
  CalcDtausDqtFiniteDiff(q, t+1, t, dtaum_dq);
}

void TrajectoryOptimizer::CalcDtausDqtFiniteDiff(
    const std::vector<VectorXd>& q, const int s, const int t,
    Eigen::Ref<MatrixXd> dtaus_dqt) const {
  DRAKE_DEMAND(dtaus_dqt.rows() ==          // nv and not nu, since tau is
               plant().num_velocities());  // generalized forces, not control
  DRAKE_DEMAND(dtaus_dqt.cols() == plant().num_positions());

  // Compute generalized forces from q. This is very gross and brute-force,
  // since we compute everything for every timestep.
  std::vector<VectorXd> v(T() + 1);
  std::vector<VectorXd> tau(T());
  CalcV(q, &v);
  CalcTau(q, v, &tau);

  // Modulate qt[i] to define each row of dtaum_dq
  std::vector<VectorXd> q_eps = q;
  std::vector<VectorXd> tau_eps(T());

  const double eps = sqrt(std::numeric_limits<double>::epsilon());
  for (int i = 0; i < plant().num_positions(); ++i) {
    q_eps[t](i) += eps;
    CalcV(q_eps, &v);
    CalcTau(q_eps, v, &tau_eps);
    dtaus_dqt.row(i) = (tau_eps[s] - tau[s]) / eps;
=======
  DRAKE_DEMAND(static_cast<int>(q.size()) == num_steps() + 1);
  DRAKE_DEMAND(static_cast<int>(v.size()) == num_steps() + 1);
  DRAKE_DEMAND(static_cast<int>(tau->size()) == num_steps());

  for (int t = 0; t < num_steps(); ++t) {
    plant().SetPositions(context_.get(), q[t]);
    plant().SetVelocities(context_.get(), v[t]);
    plant().CalcForceElementsContribution(*context_, f_ext);

    // Inverse dynamics computes M*a + D*v - k(q,v)
    *a = (v[t + 1] - v[t]) / time_step();
    tau->at(t) = plant().CalcInverseDynamics(*context_, *a, *f_ext);

    // CalcInverseDynamics considers damping from v_t (D*v_t), but we want to
    // consider damping from v_{t+1} (D*v_{t+1}).
    tau->at(t).array() +=
        joint_damping_.array() * (v[t + 1].array() - v[t].array());

    // TODO(vincekurtz) add in contact/constriant contribution
>>>>>>> 203618e8
  }
}

}  // namespace traj_opt
}  // namespace drake<|MERGE_RESOLUTION|>--- conflicted
+++ resolved
@@ -1,6 +1,7 @@
 #include "drake/traj_opt/trajectory_optimizer.h"
 
 #include <iostream>
+#include <limits>
 
 namespace drake {
 namespace traj_opt {
@@ -11,17 +12,9 @@
 using multibody::MultibodyPlant;
 using systems::System;
 
-<<<<<<< HEAD
-TrajectoryOptimizer::TrajectoryOptimizer(
-    std::unique_ptr<const MultibodyPlant<double>> plant,
-    const ProblemDefinition& prob)
-    : prob_(prob) {
-  plant_ = std::move(plant);
-=======
 TrajectoryOptimizer::TrajectoryOptimizer(const MultibodyPlant<double>* plant,
                                          const ProblemDefinition& prob)
     : plant_(plant), prob_(prob) {
->>>>>>> 203618e8
   context_ = plant_->CreateDefaultContext();
 
   // Define joint damping coefficients.
@@ -38,61 +31,41 @@
 void TrajectoryOptimizer::CalcV(const std::vector<VectorXd>& q,
                                 std::vector<VectorXd>* v) const {
   // x = [x0, x1, ..., xT]
-<<<<<<< HEAD
-  DRAKE_DEMAND(static_cast<int>(q.size()) == T() + 1);
-  DRAKE_DEMAND(static_cast<int>(v->size()) == T() + 1);
-
-  v->at(0) = prob_.v_init;
-  for (int i = 1; i <= T(); ++i) {
-=======
   DRAKE_DEMAND(static_cast<int>(q.size()) == num_steps() + 1);
   DRAKE_DEMAND(static_cast<int>(v->size()) == num_steps() + 1);
 
   v->at(0) = prob_.v_init;
   for (int i = 1; i <= num_steps(); ++i) {
->>>>>>> 203618e8
     v->at(i) = (q[i] - q[i - 1]) / time_step();
   }
 }
 
 void TrajectoryOptimizer::CalcTau(const std::vector<VectorXd>& q,
-<<<<<<< HEAD
-                                  const std::vector<VectorXd>& v,
-=======
                                   const std::vector<VectorXd>& v, VectorXd* a,
                                   MultibodyForces<double>* f_ext,
->>>>>>> 203618e8
                                   std::vector<VectorXd>* tau) const {
   // Generalized forces aren't defined for the last timestep
   // TODO(vincekurtz): additional checks that q_t, v_t, tau_t are the right size
   // for the plant?
-<<<<<<< HEAD
-  DRAKE_DEMAND(static_cast<int>(q.size()) == T() + 1);
-  DRAKE_DEMAND(static_cast<int>(v.size()) == T() + 1);
-  DRAKE_DEMAND(static_cast<int>(tau->size()) == T());
+  DRAKE_DEMAND(static_cast<int>(q.size()) == num_steps() + 1);
+  DRAKE_DEMAND(static_cast<int>(v.size()) == num_steps() + 1);
+  DRAKE_DEMAND(static_cast<int>(tau->size()) == num_steps());
 
-  const int nv = plant().num_velocities();
-  VectorXd a(nv);                          // acceleration
-  MultibodyForces<double> f_ext(plant());  // external forces
-  VectorXd tau_id(nv);                     // inverse dynamics
-  VectorXd damping_correction(nv);         // joint damping correction
-
-  for (int t = 0; t < T(); ++t) {
-    a = (v[t + 1] - v[t]) / time_step();
+  for (int t = 0; t < num_steps(); ++t) {
     plant().SetPositions(context_.get(), q[t]);
     plant().SetVelocities(context_.get(), v[t]);
-    plant().CalcForceElementsContribution(*context_, &f_ext);
+    plant().CalcForceElementsContribution(*context_, f_ext);
 
-    // Inverse dynamics computes M*a + D*v + C(q,v)v + f_ext
-    tau_id = plant().CalcInverseDynamics(*context_, a, f_ext);
+    // Inverse dynamics computes M*a + D*v - k(q,v)
+    *a = (v[t + 1] - v[t]) / time_step();
+    tau->at(t) = plant().CalcInverseDynamics(*context_, *a, *f_ext);
 
     // CalcInverseDynamics considers damping from v_t (D*v_t), but we want to
     // consider damping from v_{t+1} (D*v_{t+1}).
-    damping_correction =
+    tau->at(t).array() +=
         joint_damping_.array() * (v[t + 1].array() - v[t].array());
 
     // TODO(vincekurtz) add in contact/constriant contribution
-    tau->at(t) = tau_id + damping_correction;
   }
 }
 
@@ -126,42 +99,23 @@
 
   // Compute generalized forces from q. This is very gross and brute-force,
   // since we compute everything for every timestep.
-  std::vector<VectorXd> v(T() + 1);
-  std::vector<VectorXd> tau(T());
+  std::vector<VectorXd> v(num_steps() + 1);
+  VectorXd a(plant().num_velocities());
+  MultibodyForces<double> f_ext(plant());
+  std::vector<VectorXd> tau(num_steps());
   CalcV(q, &v);
-  CalcTau(q, v, &tau);
+  CalcTau(q, v, &a, &f_ext, &tau);
 
   // Modulate qt[i] to define each row of dtaum_dq
   std::vector<VectorXd> q_eps = q;
-  std::vector<VectorXd> tau_eps(T());
+  std::vector<VectorXd> tau_eps(num_steps());
 
   const double eps = sqrt(std::numeric_limits<double>::epsilon());
   for (int i = 0; i < plant().num_positions(); ++i) {
     q_eps[t](i) += eps;
     CalcV(q_eps, &v);
-    CalcTau(q_eps, v, &tau_eps);
+    CalcTau(q, v, &a, &f_ext, &tau_eps);
     dtaus_dqt.row(i) = (tau_eps[s] - tau[s]) / eps;
-=======
-  DRAKE_DEMAND(static_cast<int>(q.size()) == num_steps() + 1);
-  DRAKE_DEMAND(static_cast<int>(v.size()) == num_steps() + 1);
-  DRAKE_DEMAND(static_cast<int>(tau->size()) == num_steps());
-
-  for (int t = 0; t < num_steps(); ++t) {
-    plant().SetPositions(context_.get(), q[t]);
-    plant().SetVelocities(context_.get(), v[t]);
-    plant().CalcForceElementsContribution(*context_, f_ext);
-
-    // Inverse dynamics computes M*a + D*v - k(q,v)
-    *a = (v[t + 1] - v[t]) / time_step();
-    tau->at(t) = plant().CalcInverseDynamics(*context_, *a, *f_ext);
-
-    // CalcInverseDynamics considers damping from v_t (D*v_t), but we want to
-    // consider damping from v_{t+1} (D*v_{t+1}).
-    tau->at(t).array() +=
-        joint_damping_.array() * (v[t + 1].array() - v[t].array());
-
-    // TODO(vincekurtz) add in contact/constriant contribution
->>>>>>> 203618e8
   }
 }
 
