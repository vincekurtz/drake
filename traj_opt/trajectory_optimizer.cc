#include "drake/traj_opt/trajectory_optimizer.h"

#include <algorithm>
#include <chrono>
#include <fstream>
#include <iostream>
#include <limits>
#include <string>

#include "drake/geometry/scene_graph_inspector.h"
#include "drake/multibody/math/spatial_algebra.h"
#include "drake/systems/framework/diagram.h"
#include "drake/traj_opt/penta_diagonal_solver.h"

namespace drake {
namespace traj_opt {

using geometry::GeometryId;
using geometry::SignedDistancePair;
using internal::PentaDiagonalFactorization;
using internal::PentaDiagonalFactorizationStatus;
using math::RigidTransform;
using multibody::Body;
using multibody::BodyIndex;
using multibody::Frame;
using multibody::Joint;
using multibody::JointIndex;
using multibody::MultibodyPlant;
using multibody::SpatialForce;
using multibody::SpatialVelocity;
using systems::System;

template <typename T>
TrajectoryOptimizer<T>::TrajectoryOptimizer(const MultibodyPlant<T>* plant,
                                            Context<T>* context,
                                            const ProblemDefinition& prob,
                                            const SolverParameters& params)
    : plant_(plant), context_(context), prob_(prob), params_(params) {
  // Define joint damping coefficients.
  joint_damping_ = VectorX<T>::Zero(plant_->num_velocities());

  for (JointIndex j(0); j < plant_->num_joints(); ++j) {
    const Joint<T>& joint = plant_->get_joint(j);
    const int velocity_start = joint.velocity_start();
    const int nv = joint.num_velocities();
    joint_damping_.segment(velocity_start, nv) = joint.damping_vector();
  }
}

template <typename T>
TrajectoryOptimizer<T>::TrajectoryOptimizer(const Diagram<T>* diagram,
                                            const MultibodyPlant<T>* plant,
                                            const ProblemDefinition& prob,
                                            const SolverParameters& params)
    : diagram_{diagram}, plant_(plant), prob_(prob), params_(params) {
  // Workaround for when a plant context is not provided.
  // Valid context should be obtained with EvalPlantContext() instead.
  // TODO(amcastro-tri): get rid of this.
  owned_context_ = diagram->CreateDefaultContext();
  context_ = &diagram->GetMutableSubsystemContext(*plant, owned_context_.get());

  // Define joint damping coefficients.
  joint_damping_ = VectorX<T>::Zero(plant_->num_velocities());

  for (JointIndex j(0); j < plant_->num_joints(); ++j) {
    const Joint<T>& joint = plant_->get_joint(j);
    const int velocity_start = joint.velocity_start();
    const int nv = joint.num_velocities();
    joint_damping_.segment(velocity_start, nv) = joint.damping_vector();
  }
}

template <typename T>
const T TrajectoryOptimizer<T>::EvalCost(
    const TrajectoryOptimizerState<T>& state) const {
  if (!state.cache().cost_up_to_date) {
    state.mutable_cache().cost = CalcCost(state);
    state.mutable_cache().cost_up_to_date = true;
  }
  return state.cache().cost;
}

template <typename T>
T TrajectoryOptimizer<T>::CalcCost(
    const TrajectoryOptimizerState<T>& state) const {
  const std::vector<VectorX<T>>& v = EvalV(state);
  const std::vector<VectorX<T>>& tau = EvalTau(state);
  T cost = CalcCost(state.q(), v, tau, &state.workspace);

  // Add a proximal operator term to the cost, if requested
  if (params_.proximal_operator) {
    const std::vector<VectorX<T>>& q = state.q();
    const std::vector<VectorX<T>>& q_last =
        state.proximal_operator_data().q_last;
    const std::vector<VectorX<T>>& H_diag =
        state.proximal_operator_data().H_diag;
    for (int t = 0; t <= num_steps(); ++t) {
      cost += T(0.5 * params_.rho_proximal * (q[t] - q_last[t]).transpose() *
                H_diag[t].asDiagonal() * (q[t] - q_last[t]));
    }
  }

  return cost;
}

template <typename T>
T TrajectoryOptimizer<T>::CalcCost(
    const std::vector<VectorX<T>>& q, const std::vector<VectorX<T>>& v,
    const std::vector<VectorX<T>>& tau,
    TrajectoryOptimizerWorkspace<T>* workspace) const {
  T cost = 0;
  VectorX<T>& q_err = workspace->q_size_tmp1;
  VectorX<T>& v_err = workspace->v_size_tmp1;

  // Running cost
  for (int t = 0; t < num_steps(); ++t) {
    q_err = q[t] - prob_.q_nom;
    v_err = v[t] - prob_.v_nom;
    cost += T(q_err.transpose() * prob_.Qq * q_err);
    cost += T(v_err.transpose() * prob_.Qv * v_err);
    cost += T(tau[t].transpose() * prob_.R * tau[t]);
  }

  // Scale running cost by dt (so the optimization problem we're solving doesn't
  // change so dramatically when we change the time step).
  cost *= time_step();

  // Terminal cost
  q_err = q[num_steps()] - prob_.q_nom;
  v_err = v[num_steps()] - prob_.v_nom;
  cost += T(q_err.transpose() * prob_.Qf_q * q_err);
  cost += T(v_err.transpose() * prob_.Qf_v * v_err);

  return cost;
}

template <typename T>
void TrajectoryOptimizer<T>::CalcVelocities(const std::vector<VectorX<T>>& q,
                                            std::vector<VectorX<T>>* v) const {
  // x = [x0, x1, ..., xT]
  DRAKE_DEMAND(static_cast<int>(q.size()) == num_steps() + 1);
  DRAKE_DEMAND(static_cast<int>(v->size()) == num_steps() + 1);

  v->at(0) = prob_.v_init;
  for (int t = 1; t <= num_steps(); ++t) {
    v->at(t) = (q[t] - q[t - 1]) / time_step();
  }
}

template <typename T>
void TrajectoryOptimizer<T>::CalcAccelerations(
    const std::vector<VectorX<T>>& v, std::vector<VectorX<T>>* a) const {
  DRAKE_DEMAND(static_cast<int>(v.size()) == num_steps() + 1);
  DRAKE_DEMAND(static_cast<int>(a->size()) == num_steps());

  for (int t = 0; t < num_steps(); ++t) {
    a->at(t) = (v[t + 1] - v[t]) / time_step();
  }
}

template <typename T>
void TrajectoryOptimizer<T>::CalcInverseDynamics(
    const std::vector<VectorX<T>>& q, const std::vector<VectorX<T>>& v,
    const std::vector<VectorX<T>>& a,
    TrajectoryOptimizerWorkspace<T>* workspace,
    std::vector<VectorX<T>>* tau) const {
  // Generalized forces aren't defined for the last timestep
  // TODO(vincekurtz): additional checks that q_t, v_t, tau_t are the right size
  // for the plant?
  DRAKE_DEMAND(static_cast<int>(q.size()) == num_steps() + 1);
  DRAKE_DEMAND(static_cast<int>(v.size()) == num_steps() + 1);
  DRAKE_DEMAND(static_cast<int>(a.size()) == num_steps());
  DRAKE_DEMAND(static_cast<int>(tau->size()) == num_steps());

  for (int t = 0; t < num_steps(); ++t) {
    // All dynamics terms are treated implicitly, i.e.,
    // tau[t] = M(q[t+1]) * a[t] - k(q[t+1],v[t+1]) - f_ext[t+1]
    CalcInverseDynamicsSingleTimeStep(q[t + 1], v[t + 1], a[t], workspace,
                                      &tau->at(t));
  }
}

template <typename T>
void TrajectoryOptimizer<T>::CalcInverseDynamicsSingleTimeStep(
    const VectorX<T>& q, const VectorX<T>& v, const VectorX<T>& a,
    TrajectoryOptimizerWorkspace<T>* workspace, VectorX<T>* tau) const {
  plant().SetPositions(context_, q);
  plant().SetVelocities(context_, v);
  plant().CalcForceElementsContribution(*context_, &workspace->f_ext);

  // Add in contact force contribution to f_ext
  if (plant().geometry_source_is_registered()) {
    // Only compute contact forces if the plant is connected to a scene graph
    // TODO(vincekurtz): perform this check earlier, and maybe print some
    // warnings to stdout if we're not connected (we do want to be able to run
    // problems w/o contact sometimes)
    CalcContactForceContribution(&workspace->f_ext);
  }

  // Inverse dynamics computes tau = M*a - k(q,v) - f_ext
  *tau = plant().CalcInverseDynamics(*context_, a, workspace->f_ext);
}

template <typename T>
void TrajectoryOptimizer<T>::CalcContactForceContribution(
    MultibodyForces<T>* forces) const {
  using std::abs;
  using std::max;
  using std::pow;
  using std::sqrt;

  // Compliant contact parameters. stiffness_exponent = 3/2 corresponds to Hertz
  // model for spherical contact. stiffness_exponent = 1.0 corresponds to a
  // linear spring force with stiffness F/delta.
  const double F = params_.F;
  const double delta = params_.delta;
  const double stiffness_exponent = params_.stiffness_exponent;

  // (Normal) Dissipation. dissipation_exponent = 1.0 corresponds to the Hunt &
  // Crossley model of dissipation.
  const double dissipation_exponent = params_.dissipation_exponent;
  const double dissipation_velocity = params_.dissipation_velocity;

  // Friction parameters.
  const double vs = params_.stiction_velocity;     // Regularization.
  const double mu = params_.friction_coefficient;  // Coefficient of friction.

  // Get signed distance pairs
  const geometry::QueryObject<T>& query_object =
      plant()
          .get_geometry_query_input_port()
          .template Eval<geometry::QueryObject<T>>(*context_);
  const std::vector<SignedDistancePair<T>>& signed_distance_pairs =
      query_object.ComputeSignedDistancePairwiseClosestPoints();
  const drake::geometry::SceneGraphInspector<T>& inspector =
      query_object.inspector();

  for (const SignedDistancePair<T>& pair : signed_distance_pairs) {
    // Don't do any contact force computations if we're not in contact
    if (pair.distance < 0) {
      // Normal outwards from A.
      const Vector3<T> nhat = -pair.nhat_BA_W;

      // Get geometry and transformation data for the witness points
      const GeometryId geometryA_id = pair.id_A;
      const GeometryId geometryB_id = pair.id_B;

      const BodyIndex bodyA_index =
          plant().geometry_id_to_body_index().at(geometryA_id);
      const Body<T>& bodyA = plant().get_body(bodyA_index);
      const BodyIndex bodyB_index =
          plant().geometry_id_to_body_index().at(geometryB_id);
      const Body<T>& bodyB = plant().get_body(bodyB_index);

      // Body poses in world.
      const math::RigidTransform<T>& X_WA =
          plant().EvalBodyPoseInWorld(*context_, bodyA);
      const math::RigidTransform<T>& X_WB =
          plant().EvalBodyPoseInWorld(*context_, bodyB);

      // Geometry poses in body frames.
      const math::RigidTransform<T> X_AGa =
          inspector.GetPoseInParent(geometryA_id).template cast<T>();
      const math::RigidTransform<T> X_BGb =
          inspector.GetPoseInParent(geometryB_id).template cast<T>();

      // Position of the witness points in the world frame.
      const auto& p_GaCa_Ga = pair.p_ACa;
      const RigidTransform<T> X_WGa = X_WA * X_AGa;
      const Vector3<T> p_WCa_W = X_WGa * p_GaCa_Ga;
      const auto& p_GbCb_Gb = pair.p_BCb;
      const RigidTransform<T> X_WGb = X_WB * X_BGb;
      const Vector3<T> p_WCb_W = X_WGb * p_GbCb_Gb;

      // We define the (common, unique) contact point C as the midpoint between
      // witness points Ca and Cb.
      const Vector3<T> p_WC = 0.5 * (p_WCa_W + p_WCb_W);

      // Shift vectors.
      const Vector3<T> p_AC_W = p_WC - X_WA.translation();
      const Vector3<T> p_BC_W = p_WC - X_WB.translation();

      // Velocities.
      const SpatialVelocity<T>& V_WA =
          plant().EvalBodySpatialVelocityInWorld(*context_, bodyA);
      const SpatialVelocity<T>& V_WB =
          plant().EvalBodySpatialVelocityInWorld(*context_, bodyB);
      const SpatialVelocity<T> V_WAc = V_WA.Shift(p_AC_W);
      const SpatialVelocity<T> V_WBc = V_WB.Shift(p_BC_W);

      // Relative contact velocity.
      const Vector3<T> v_AcBc_W = V_WBc.translational() - V_WAc.translational();

      // Split into normal and tangential components.
      const T vn = nhat.dot(v_AcBc_W);
      const Vector3<T> vt = v_AcBc_W - vn * nhat;

      // Normal (compliant) component.
      const T sign_vn = vn > 0 ? 1.0 : -1.0;
      const T dissipation_factor = max(
          0.0, 1.0 - pow(abs(vn / dissipation_velocity), dissipation_exponent) *
                         sign_vn);
      const T compliant_fn =
          F * pow(-pair.distance / delta, stiffness_exponent);
      const T fn = compliant_fn * dissipation_factor;

      // Tangential frictional component.
      // N.B. This model is algebraically equivalent to:
      //  ft = -mu*fn*sigmoid(||vt||/vs)*vt/||vt||.
      // with the algebraic sigmoid function defined as sigmoid(x) =
      // x/sqrt(1+x^2). The algebraic simplification is performed to avoid
      // division by zero when vt = 0 (or lost of precision when close to zero).
      const Vector3<T> that_regularized =
          -vt / sqrt(vs * vs + vt.squaredNorm());
      const Vector3<T> ft_BC_W = that_regularized * mu * fn;

      // Total contact force on B at C, expressed in W.
      const Vector3<T> f_BC_W = nhat * fn + ft_BC_W;

      // Spatial contact forces on bodies A and B.
      const SpatialForce<T> F_BC_W(Vector3<T>::Zero(), f_BC_W);
      const SpatialForce<T> F_BBo_W = F_BC_W.Shift(-p_BC_W);

      const SpatialForce<T> F_AC_W(Vector3<T>::Zero(), -f_BC_W);
      const SpatialForce<T> F_AAo_W = F_AC_W.Shift(-p_AC_W);

      // Add the forces into the given MultibodyForces
      forces->mutable_body_forces()[bodyA.node_index()] += F_AAo_W;
      forces->mutable_body_forces()[bodyB.node_index()] += F_BBo_W;
    }
  }
}

template <typename T>
<<<<<<< HEAD
const std::vector<MatrixX<T>>& TrajectoryOptimizer<T>::EvalMassMatrix(
    const TrajectoryOptimizerState<T>& state) const {
  if (!state.cache().mass_matrix_up_to_date) {
    CalcMassMatrix(state, &state.mutable_cache().mass_matrix);
    state.mutable_cache().mass_matrix_up_to_date = true;
  }
  return state.cache().mass_matrix;
}

template <typename T>
void TrajectoryOptimizer<T>::CalcMassMatrix(
    const TrajectoryOptimizerState<T>& state,
    std::vector<MatrixX<T>>* mass_matrix) const {
  for (int t = 0; t < num_steps(); ++t) {
    const Context<T>& context = EvalPlantContext(state, t+1);
    plant().CalcMassMatrix(context, &mass_matrix->at(t));
  }
=======
void TrajectoryOptimizer<T>::CalcSdfData(
    const TrajectoryOptimizerState<T>& state,
    typename TrajectoryOptimizerCache<T>::SdfData* sdf_data) const {
  sdf_data->sdf_pairs.resize(num_steps());
  for (int t = 0; t < num_steps(); ++t) {
    const Context<T>& context = EvalPlantContext(state, t);
    const geometry::QueryObject<T>& query_object =
        plant()
            .get_geometry_query_input_port()
            .template Eval<geometry::QueryObject<T>>(context);
    sdf_data->sdf_pairs[t] =
        query_object.ComputeSignedDistancePairwiseClosestPoints();
  }
  sdf_data->up_to_date = true;
}

template <typename T>
const std::vector<geometry::SignedDistancePair<T>>&
TrajectoryOptimizer<T>::EvalSignedDistancePairs(
    const TrajectoryOptimizerState<T>& state, int t) const {
  DRAKE_DEMAND(0 <= t && t < num_steps());
  if (!state.cache().sdf_data.up_to_date) {
    CalcSdfData(state, &state.mutable_cache().sdf_data);
  }
  return state.cache().sdf_data.sdf_pairs[t];
}

template <typename T>
void TrajectoryOptimizer<T>::CalcContactJacobian(
    const Context<T>& context,
    const std::vector<geometry::SignedDistancePair<T>>& sdf_pairs,
    MatrixX<T>* J, std::vector<math::RotationMatrix<T>>* R_WC,
    std::vector<std::pair<BodyIndex, BodyIndex>>* body_pairs) const {
  const geometry::QueryObject<T>& query_object =
      plant()
          .get_geometry_query_input_port()
          .template Eval<geometry::QueryObject<T>>(context);
  const drake::geometry::SceneGraphInspector<T>& inspector =
      query_object.inspector();

  // TODO(amcastro-tri): consider moving into workspace to avoid heap
  // allocating.
  const int nv = plant().num_velocities();
  Matrix3X<T> Jv_WAc_W(3, nv);
  Matrix3X<T> Jv_WBc_W(3, nv);
  const int nc = sdf_pairs.size();
  J->resize(3 * nc, nv);
  R_WC->resize(nc);
  body_pairs->resize(nc);

  int ic = 0;
  const Frame<T>& frame_W = plant().world_frame();
  for (const SignedDistancePair<T>& pair : sdf_pairs) {
    // Normal outwards from A.
    const Vector3<T> nhat_W = -pair.nhat_BA_W;

    // Get geometry and transformation data for the witness points
    const GeometryId geometryA_id = pair.id_A;
    const GeometryId geometryB_id = pair.id_B;

    const BodyIndex bodyA_index =
        plant().geometry_id_to_body_index().at(geometryA_id);
    const Body<T>& bodyA = plant().get_body(bodyA_index);
    const BodyIndex bodyB_index =
        plant().geometry_id_to_body_index().at(geometryB_id);
    const Body<T>& bodyB = plant().get_body(bodyB_index);

    body_pairs->at(ic) = std::make_pair(bodyA_index, bodyB_index);

    // Body poses in world.
    const math::RigidTransform<T>& X_WA =
        plant().EvalBodyPoseInWorld(context, bodyA);
    const math::RigidTransform<T>& X_WB =
        plant().EvalBodyPoseInWorld(context, bodyB);

    // Geometry poses in body frames.
    const math::RigidTransform<T> X_AGa =
        inspector.GetPoseInParent(geometryA_id).template cast<T>();
    const math::RigidTransform<T> X_BGb =
        inspector.GetPoseInParent(geometryB_id).template cast<T>();

    // Position of the witness points in the world frame.
    const auto& p_GaCa_Ga = pair.p_ACa;
    const RigidTransform<T> X_WGa = X_WA * X_AGa;
    const Vector3<T> p_WCa_W = X_WGa * p_GaCa_Ga;
    const auto& p_GbCb_Gb = pair.p_BCb;
    const RigidTransform<T> X_WGb = X_WB * X_BGb;
    const Vector3<T> p_WCb_W = X_WGb * p_GbCb_Gb;

    // We define the (common, unique) contact point C as the midpoint between
    // witness points Ca and Cb.
    const Vector3<T> p_WC = 0.5 * (p_WCa_W + p_WCb_W);

    // Since v_AcBc_W = v_WBc - v_WAc the relative velocity Jacobian will be:
    //   J_AcBc_W = Jv_WBc_W - Jv_WAc_W.
    // That is the relative velocity at C is v_AcBc_W = J_AcBc_W * v.
    const Vector3<T> p_AoC_A = X_WA.inverse() * p_WC;
    plant().CalcJacobianTranslationalVelocity(
        context, multibody::JacobianWrtVariable::kV, bodyA.body_frame(),
        p_AoC_A, frame_W, frame_W, &Jv_WAc_W);
    const Vector3<T> p_BoC_B = X_WB.inverse() * p_WC;
    plant().CalcJacobianTranslationalVelocity(
        context, multibody::JacobianWrtVariable::kV, bodyB.body_frame(),
        p_BoC_B, frame_W, frame_W, &Jv_WBc_W);

    // Define a contact frame C at the contact point such that the z-axis Cz
    // equals nhat_W. The tangent vectors are arbitrary, with the only
    // requirement being that they form a valid right handed basis with nhat_W.
    R_WC->at(ic) = math::RotationMatrix<T>::MakeFromOneVector(nhat_W, 2);

    // Contact Jacobian J_AcBc_C, expressed in the contact frame C.
    // That is, vc = J * v stores the contact velocities expressed in the
    // contact frame C. Similarly for contact forces, they are expressed in this
    // same frame C.
    J->middleRows(3 * ic, 3) =
        R_WC->at(ic).matrix().transpose() * (Jv_WBc_W - Jv_WAc_W);

    ++ic;
  }
}

template <typename T>
void TrajectoryOptimizer<T>::CalcContactJacobianData(
    const TrajectoryOptimizerState<T>& state,
    typename TrajectoryOptimizerCache<T>::ContactJacobianData*
        contact_jacobian_data) const {
  // Resize contact data accordingly.
  // We resize to include all pairs, even for positive distances for which the
  // contact forces will be zero.
  contact_jacobian_data->J.resize(num_steps());
  contact_jacobian_data->R_WC.resize(num_steps());
  contact_jacobian_data->body_pairs.resize(num_steps());

  for (int t = 0; t < num_steps(); ++t) {
    const Context<T>& context = EvalPlantContext(state, t);
    const std::vector<geometry::SignedDistancePair<T>>& sdf_pairs =
        EvalSignedDistancePairs(state, t);
    CalcContactJacobian(context, sdf_pairs, &contact_jacobian_data->J[t],
                        &contact_jacobian_data->R_WC[t],
                        &contact_jacobian_data->body_pairs[t]);
  }
}

template <typename T>
const typename TrajectoryOptimizerCache<T>::ContactJacobianData&
TrajectoryOptimizer<T>::EvalContactJacobianData(
    const TrajectoryOptimizerState<T>& state) const {
  if (!state.cache().contact_jacobian_data.up_to_date) {
    CalcContactJacobianData(state,
                            &state.mutable_cache().contact_jacobian_data);
  }
  return state.cache().contact_jacobian_data;
>>>>>>> 1e383382
}

template <typename T>
void TrajectoryOptimizer<T>::CalcInverseDynamicsPartials(
    const TrajectoryOptimizerState<T>& state,
    InverseDynamicsPartials<T>* id_partials) const {
  // Compute partial derivatives of inverse dynamics d(tau)/d(q)
  if (params_.gradient_strategy == GradientStrategy::kFiniteDifferences) {
    CalcInverseDynamicsPartialsFiniteDiff(state, id_partials);
  } else if (params_.gradient_strategy ==
             GradientStrategy::kAnalyticalApproximation) {
    CalcInverseDynamicsPartialsAnalyticalApproximation(state, id_partials);
  } else {
    throw std::runtime_error("Unknown gradient strategy");
  }
}

template <typename T>
void TrajectoryOptimizer<T>::CalcInverseDynamicsPartialsAnalyticalApproximation(
    const TrajectoryOptimizerState<T>& state,
    InverseDynamicsPartials<T>* id_partials) const {
  DRAKE_DEMAND(id_partials->size() == num_steps());
  // TODO(vincekurtz) add contact contribution

  // Extract terms we need from the cache
  const std::vector<MatrixX<T>>& mass_matrix = EvalMassMatrix(state);
  const VelocityPartials<T>& velocity_partials = EvalVelocityPartials(state);
  const std::vector<MatrixX<T>>& dv_dqm = velocity_partials.dvt_dqm;
  const std::vector<MatrixX<T>>& dv_dqt = velocity_partials.dvt_dqt;

  // Compute some other handy terms
  const T da_dvt = -1 / time_step();
  const T da_dvp = 1 / time_step();

  // Set d tau(t) / d q(t-1)
  std::vector<MatrixX<T>>& dtau_dqm = id_partials->dtau_dqm;
  for (int t = 1; t < num_steps(); ++t) {
    dtau_dqm[t] = mass_matrix[t] * da_dvt * dv_dqm[t];
  }

  // Set d tau(t) / d q(t)
  std::vector<MatrixX<T>>& dtau_dqt = id_partials->dtau_dqt;
  for (int t = 0; t < num_steps(); ++t) {
    if (t == 0) {
      // At the first timestep, v is constant so
      // da(t)/dq(t) = da(t)/dv(t+1) * dv(t+1)/dq(t)
      dtau_dqt[t] = mass_matrix[t] * da_dvp * dv_dqm[t + 1] +
                    joint_damping_.asDiagonal() * dv_dqm[t + 1];
    } else {
      dtau_dqt[t] =
          mass_matrix[t] * (da_dvp * dv_dqm[t + 1] + da_dvt * dv_dqt[t]) +
          joint_damping_.asDiagonal() * dv_dqm[t + 1];
    }
  }

  // Set d tau(t) / d q(t+1)
  std::vector<MatrixX<T>>& dtau_dqp = id_partials->dtau_dqp;
  for (int t = 0; t < num_steps(); ++t) {
    dtau_dqp[t] = mass_matrix[t] * da_dvp * dv_dqt[t + 1] +
                  joint_damping_.asDiagonal() * dv_dqt[t + 1];
  }
}

template <typename T>
void TrajectoryOptimizer<T>::CalcInverseDynamicsPartialsFiniteDiff(
    const TrajectoryOptimizerState<T>& state,
    InverseDynamicsPartials<T>* id_partials) const {
  using std::abs;
  using std::max;
  DRAKE_DEMAND(id_partials->size() == num_steps());

  // Get the trajectory data
  const std::vector<VectorX<T>>& q = state.q();
  const std::vector<VectorX<T>>& v = EvalV(state);
  const std::vector<VectorX<T>>& a = EvalA(state);
  const std::vector<VectorX<T>>& tau = EvalTau(state);

  // Get references to the partials that we'll be setting
  std::vector<MatrixX<T>>& dtau_dqm = id_partials->dtau_dqm;
  std::vector<MatrixX<T>>& dtau_dqt = id_partials->dtau_dqt;
  std::vector<MatrixX<T>>& dtau_dqp = id_partials->dtau_dqp;

  // Get references to perturbed versions of q, v, tau, and a, at (t-1, t, t).
  // These are all of the quantities that change when we perturb q_t.
  TrajectoryOptimizerWorkspace<T>& workspace = state.workspace;
  VectorX<T>& q_eps_t = workspace.q_size_tmp1;
  VectorX<T>& v_eps_t = workspace.v_size_tmp1;
  VectorX<T>& v_eps_tp = workspace.v_size_tmp2;
  VectorX<T>& a_eps_tm = workspace.a_size_tmp1;
  VectorX<T>& a_eps_t = workspace.a_size_tmp2;
  VectorX<T>& a_eps_tp = workspace.a_size_tmp3;
  VectorX<T>& tau_eps_tm = workspace.tau_size_tmp1;
  VectorX<T>& tau_eps_t = workspace.tau_size_tmp2;
  VectorX<T>& tau_eps_tp = workspace.tau_size_tmp3;

  // Store small perturbations
  const double eps = sqrt(std::numeric_limits<double>::epsilon());
  T dq_i;
  T dv_i;
  T da_i;
  for (int t = 0; t <= num_steps(); ++t) {
    // N.B. A perturbation of qt propagates to tau[t-1], tau[t] and tau[t+1].
    // Therefore we compute one column of grad_tau at a time. That is, once the
    // loop on position indices i is over, we effectively computed the t-th
    // column of grad_tau.

    // Set perturbed versions of variables
    q_eps_t = q[t];
    v_eps_t = v[t];
    if (t < num_steps()) {
      // v[num_steps + 1] is not defined
      v_eps_tp = v[t + 1];
      // a[num_steps] is not defined
      a_eps_t = a[t];
    }
    if (t < num_steps() - 1) {
      // a[num_steps + 1] is not defined
      a_eps_tp = a[t + 1];
    }
    if (t > 0) {
      // a[-1] is undefined
      a_eps_tm = a[t - 1];
    }

    for (int i = 0; i < plant().num_positions(); ++i) {
      // Determine perturbation sizes to avoid losing precision to floating
      // point error
      dq_i = eps * max(1.0, abs(q_eps_t(i)));

      // Make dqt_i exactly representable to minimize floating point error
      const T temp = q_eps_t(i) + dq_i;
      dq_i = temp - q_eps_t(i);

      dv_i = dq_i / time_step();
      da_i = dv_i / time_step();

      // Perturb q_t[i], v_t[i], and a_t[i]
      // TODO(vincekurtz): add N(q)+ factor to consider quaternion DoFs.
      q_eps_t(i) += dq_i;

      if (t == 0) {
        // v[0] is constant
        a_eps_t(i) -= 1.0 * da_i;
      } else {
        v_eps_t(i) += dv_i;
        a_eps_tm(i) += da_i;
        a_eps_t(i) -= 2.0 * da_i;
      }
      v_eps_tp(i) -= dv_i;
      a_eps_tp(i) += da_i;

      // Compute perturbed tau(q) and calculate the nonzero entries of dtau/dq
      // via finite differencing
      if (t > 0) {
        // tau[t-1] = ID(q[t], v[t], a[t-1])
        CalcInverseDynamicsSingleTimeStep(q_eps_t, v_eps_t, a_eps_tm,
                                          &workspace, &tau_eps_tm);
        dtau_dqp[t - 1].col(i) = (tau_eps_tm - tau[t - 1]) / dq_i;
      }
      if (t < num_steps()) {
        // tau[t] = ID(q[t+1], v[t+1], a[t])
        CalcInverseDynamicsSingleTimeStep(q[t + 1], v_eps_tp, a_eps_t,
                                          &workspace, &tau_eps_t);
        dtau_dqt[t].col(i) = (tau_eps_t - tau[t]) / dq_i;
      }
      if (t < num_steps() - 1) {
        // tau[t+1] = ID(q[t+2], v[t+2], a[t+1])
        CalcInverseDynamicsSingleTimeStep(q[t + 2], v[t + 2], a_eps_tp,
                                          &workspace, &tau_eps_tp);
        dtau_dqm[t + 1].col(i) = (tau_eps_tp - tau[t + 1]) / dq_i;
      }

      // Unperturb q_t[i], v_t[i], and a_t[i]
      q_eps_t(i) = q[t](i);
      v_eps_t(i) = v[t](i);
      if (t < num_steps()) {
        v_eps_tp(i) = v[t + 1](i);
        a_eps_t(i) = a[t](i);
      }
      if (t < num_steps() - 1) {
        a_eps_tp(i) = a[t + 1](i);
      }
      if (t > 0) {
        a_eps_tm(i) = a[t - 1](i);
      }
    }
  }
}

template <typename T>
void TrajectoryOptimizer<T>::CalcVelocityPartials(
    const std::vector<VectorX<T>>&, VelocityPartials<T>* v_partials) const {
  if (plant().num_velocities() != plant().num_positions()) {
    throw std::runtime_error("Quaternion DoFs not yet supported");
  } else {
    const int nq = plant().num_positions();
    for (int t = 0; t <= num_steps(); ++t) {
      v_partials->dvt_dqt[t] = 1 / time_step() * MatrixXd::Identity(nq, nq);
      if (t > 0) {
        v_partials->dvt_dqm[t] = -1 / time_step() * MatrixXd::Identity(nq, nq);
      }
    }
  }
}

template <typename T>
void TrajectoryOptimizer<T>::CalcGradientFiniteDiff(
    const TrajectoryOptimizerState<T>& state, EigenPtr<VectorX<T>> g) const {
  using std::abs;
  using std::max;

  // Perturbed versions of q
  std::vector<VectorX<T>>& q_plus = state.workspace.q_sequence_tmp1;
  std::vector<VectorX<T>>& q_minus = state.workspace.q_sequence_tmp2;
  q_plus = state.q();
  q_minus = state.q();

  // non-constant copy of state that we can perturb
  TrajectoryOptimizerState<T> state_eps = CreateState();

  // Set first block of g (derivatives w.r.t. q_0) to zero, since q0 = q_init
  // are constant.
  g->topRows(plant().num_positions()).setZero();

  // Iterate through rows of g using finite differences
  const double eps = cbrt(std::numeric_limits<double>::epsilon());
  T dqt_i;
  int j = plant().num_positions();
  for (int t = 1; t <= num_steps(); ++t) {
    for (int i = 0; i < plant().num_positions(); ++i) {
      // Set finite difference step size
      dqt_i = eps * max(1.0, abs(state.q()[t](i)));
      q_plus[t](i) += dqt_i;
      q_minus[t](i) -= dqt_i;

      // Set g_j = using central differences
      state_eps.set_q(q_plus);
      T L_plus = CalcCost(state_eps);
      state_eps.set_q(q_minus);
      T L_minus = CalcCost(state_eps);
      (*g)(j) = (L_plus - L_minus) / (2 * dqt_i);

      // reset our perturbed Q and move to the next row of g.
      q_plus[t](i) = state.q()[t](i);
      q_minus[t](i) = state.q()[t](i);
      ++j;
    }
  }
}

template <typename T>
void TrajectoryOptimizer<T>::CalcGradient(
    const TrajectoryOptimizerState<T>& state, EigenPtr<VectorX<T>> g) const {
  const double dt = time_step();
  const int nq = plant().num_positions();
  TrajectoryOptimizerWorkspace<T>* workspace = &state.workspace;

  const std::vector<VectorX<T>>& q = state.q();
  const std::vector<VectorX<T>>& v = EvalV(state);
  const std::vector<VectorX<T>>& tau = EvalTau(state);

  const VelocityPartials<T>& v_partials = EvalVelocityPartials(state);
  const InverseDynamicsPartials<T>& id_partials =
      EvalInverseDynamicsPartials(state);
  const std::vector<MatrixX<T>>& dvt_dqt = v_partials.dvt_dqt;
  const std::vector<MatrixX<T>>& dvt_dqm = v_partials.dvt_dqm;
  const std::vector<MatrixX<T>>& dtau_dqp = id_partials.dtau_dqp;
  const std::vector<MatrixX<T>>& dtau_dqt = id_partials.dtau_dqt;
  const std::vector<MatrixX<T>>& dtau_dqm = id_partials.dtau_dqm;

  // Set first block of g (derivatives w.r.t. q_0) to zero, since q0 = q_init
  // are constant.
  g->topRows(plant().num_positions()).setZero();

  // Scratch variables for storing intermediate cost terms
  VectorX<T>& qt_term = workspace->q_size_tmp1;
  VectorX<T>& vt_term = workspace->v_size_tmp1;
  VectorX<T>& vp_term = workspace->v_size_tmp2;
  VectorX<T>& taum_term = workspace->tau_size_tmp1;
  VectorX<T>& taut_term = workspace->tau_size_tmp2;
  VectorX<T>& taup_term = workspace->tau_size_tmp3;

  for (int t = 1; t < num_steps(); ++t) {
    // Contribution from position cost
    qt_term = (q[t] - prob_.q_nom).transpose() * 2 * prob_.Qq * dt;

    // Contribution from velocity cost
    vt_term = (v[t] - prob_.v_nom).transpose() * 2 * prob_.Qv * dt * dvt_dqt[t];
    if (t == num_steps() - 1) {
      // The terminal cost needs to be handled differently
      vp_term = (v[t + 1] - prob_.v_nom).transpose() * 2 * prob_.Qf_v *
                dvt_dqm[t + 1];
    } else {
      vp_term = (v[t + 1] - prob_.v_nom).transpose() * 2 * prob_.Qv * dt *
                dvt_dqm[t + 1];
    }

    // Contribution from control cost
    taum_term = tau[t - 1].transpose() * 2 * prob_.R * dt * dtau_dqp[t - 1];
    taut_term = tau[t].transpose() * 2 * prob_.R * dt * dtau_dqt[t];
    if (t == num_steps() - 1) {
      // There is no constrol input at the final timestep
      taup_term.setZero(nq);
    } else {
      taup_term = tau[t + 1].transpose() * 2 * prob_.R * dt * dtau_dqm[t + 1];
    }

    // Put it all together to get the gradient w.r.t q[t]
    g->segment(t * nq, nq) =
        qt_term + vt_term + vp_term + taum_term + taut_term + taup_term;
  }

  // Last step is different, because there is terminal cost and v[t+1] doesn't
  // exist
  taum_term = tau[num_steps() - 1].transpose() * 2 * prob_.R * dt *
              dtau_dqp[num_steps() - 1];
  qt_term = (q[num_steps()] - prob_.q_nom).transpose() * 2 * prob_.Qf_q;
  vt_term = (v[num_steps()] - prob_.v_nom).transpose() * 2 * prob_.Qf_v *
            dvt_dqt[num_steps()];
  g->tail(nq) = qt_term + vt_term + taum_term;

  // Add proximal operator term to the gradient, if requested
  if (params_.proximal_operator) {
    const std::vector<VectorX<T>>& q_last =
        state.proximal_operator_data().q_last;
    const std::vector<VectorX<T>>& H_diag =
        state.proximal_operator_data().H_diag;
    for (int t = 0; t <= num_steps(); ++t) {
      g->segment(t * nq, nq) +=
          params_.rho_proximal * H_diag[t].asDiagonal() * (q[t] - q_last[t]);
    }
  }
}

template <typename T>
const VectorX<T>& TrajectoryOptimizer<T>::EvalGradient(
    const TrajectoryOptimizerState<T>& state) const {
  if (!state.cache().gradient_up_to_date) {
    CalcGradient(state, &state.mutable_cache().gradient);
    state.mutable_cache().gradient_up_to_date = true;
  }
  return state.cache().gradient;
}

template <typename T>
void TrajectoryOptimizer<T>::CalcHessian(
    const TrajectoryOptimizerState<T>& state, PentaDiagonalMatrix<T>* H) const {
  DRAKE_DEMAND(H->is_symmetric());
  DRAKE_DEMAND(H->block_rows() == num_steps() + 1);
  DRAKE_DEMAND(H->block_size() == plant().num_positions());

  // Some convienient aliases
  const double dt = time_step();
  const MatrixX<T> Qq = 2 * prob_.Qq * dt;
  const MatrixX<T> Qv = 2 * prob_.Qv * dt;
  const MatrixX<T> R = 2 * prob_.R * dt;
  const MatrixX<T> Qf_q = 2 * prob_.Qf_q;
  const MatrixX<T> Qf_v = 2 * prob_.Qf_v;

  const VelocityPartials<T>& v_partials = EvalVelocityPartials(state);
  const InverseDynamicsPartials<T>& id_partials =
      EvalInverseDynamicsPartials(state);
  const std::vector<MatrixX<T>>& dvt_dqt = v_partials.dvt_dqt;
  const std::vector<MatrixX<T>>& dvt_dqm = v_partials.dvt_dqm;
  const std::vector<MatrixX<T>>& dtau_dqp = id_partials.dtau_dqp;
  const std::vector<MatrixX<T>>& dtau_dqt = id_partials.dtau_dqt;
  const std::vector<MatrixX<T>>& dtau_dqm = id_partials.dtau_dqm;

  // Get mutable references to the non-zero bands of the Hessian
  std::vector<MatrixX<T>>& A = H->mutable_A();  // 2 rows below diagonal
  std::vector<MatrixX<T>>& B = H->mutable_B();  // 1 row below diagonal
  std::vector<MatrixX<T>>& C = H->mutable_C();  // diagonal

  // Fill in the non-zero blocks
  C[0].setIdentity();  // Initial condition q0 fixed at t=0
  for (int t = 1; t < num_steps(); ++t) {
    // dg_t/dq_t
    MatrixX<T>& dgt_dqt = C[t];
    dgt_dqt = Qq;
    dgt_dqt += dvt_dqt[t].transpose() * Qv * dvt_dqt[t];
    dgt_dqt += dtau_dqp[t - 1].transpose() * R * dtau_dqp[t - 1];
    dgt_dqt += dtau_dqt[t].transpose() * R * dtau_dqt[t];
    if (t < num_steps() - 1) {
      dgt_dqt += dtau_dqm[t + 1].transpose() * R * dtau_dqm[t + 1];
      dgt_dqt += dvt_dqm[t + 1].transpose() * Qv * dvt_dqm[t + 1];
    } else {
      dgt_dqt += dvt_dqm[t + 1].transpose() * Qf_v * dvt_dqm[t + 1];
    }

    // dg_t/dq_{t+1}
    MatrixX<T>& dgt_dqp = B[t + 1];
    dgt_dqp = dtau_dqp[t].transpose() * R * dtau_dqt[t];
    if (t < num_steps() - 1) {
      dgt_dqp += dtau_dqt[t + 1].transpose() * R * dtau_dqm[t + 1];
      dgt_dqp += dvt_dqt[t + 1].transpose() * Qv * dvt_dqm[t + 1];
    } else {
      dgt_dqp += dvt_dqt[t + 1].transpose() * Qf_v * dvt_dqm[t + 1];
    }

    // dg_t/dq_{t+2}
    if (t < num_steps() - 1) {
      MatrixX<T>& dgt_dqpp = A[t + 2];
      dgt_dqpp = dtau_dqp[t + 1].transpose() * R * dtau_dqm[t + 1];
    }
  }

  // dg_t/dq_t for the final timestep
  MatrixX<T>& dgT_dqT = C[num_steps()];
  dgT_dqT = Qf_q;
  dgT_dqT += dvt_dqt[num_steps()].transpose() * Qf_v * dvt_dqt[num_steps()];
  dgT_dqT +=
      dtau_dqp[num_steps() - 1].transpose() * R * dtau_dqp[num_steps() - 1];

  // Add proximal operator terms to the Hessian, if requested
  if (params_.proximal_operator) {
    for (int t = 0; t <= num_steps(); ++t) {
      C[t] += params_.rho_proximal *
              state.proximal_operator_data().H_diag[t].asDiagonal();
    }
  }

  // Copy lower triangular part to upper triangular part
  H->MakeSymmetric();
}

template <typename T>
const PentaDiagonalMatrix<T>& TrajectoryOptimizer<T>::EvalHessian(
    const TrajectoryOptimizerState<T>& state) const {
  if (!state.cache().hessian_up_to_date) {
    CalcHessian(state, &state.mutable_cache().hessian);
    state.mutable_cache().hessian_up_to_date = true;
  }
  return state.cache().hessian;
}

template <typename T>
void TrajectoryOptimizer<T>::CalcCacheTrajectoryData(
    const TrajectoryOptimizerState<T>& state) const {
  TrajectoryOptimizerCache<T>& cache = state.mutable_cache();
  TrajectoryOptimizerWorkspace<T>& workspace = state.workspace;

  // Some aliases for things that we'll set
  std::vector<VectorX<T>>& v = cache.trajectory_data.v;
  std::vector<VectorX<T>>& a = cache.trajectory_data.a;
  std::vector<VectorX<T>>& tau = cache.trajectory_data.tau;

  // The generalized positions that everything is computed from
  const std::vector<VectorX<T>>& q = state.q();

  // Compute corresponding generalized velocities
  CalcVelocities(q, &v);

  // Compute corresponding generalized accelerations
  CalcAccelerations(v, &a);

  // Compute corresponding generalized torques
  CalcInverseDynamics(q, v, a, &workspace, &tau);

  // Set cache invalidation flag
  cache.trajectory_data.up_to_date = true;
}

template <typename T>
void TrajectoryOptimizer<T>::CalcContextCache(
    const TrajectoryOptimizerState<T>& state,
    typename TrajectoryOptimizerCache<T>::ContextCache* cache) const {
  if (diagram_ == nullptr) {
    throw std::runtime_error(
        "No Diagram was provided at construction of the TrajectoryOptimizer. "
        "Use the constructor that takes a Diagram to enable the caching of "
        "contexts.");
  }
  const std::vector<VectorX<T>>& q = state.q();
  const std::vector<VectorX<T>>& v = EvalV(state);
  auto& plant_contexts = cache->plant_contexts;
  for (int t = 0; t <= num_steps(); ++t) {
    plant().SetPositions(plant_contexts[t], q[t]);
    plant().SetVelocities(plant_contexts[t], v[t]);
  }
  cache->up_to_date = true;
}

template <typename T>
const Context<T>& TrajectoryOptimizer<T>::EvalPlantContext(
    const TrajectoryOptimizerState<T>& state, int t) const {
  if (!state.cache().context_cache->up_to_date) {
    CalcContextCache(state, state.mutable_cache().context_cache.get());
  }
  return *state.cache().context_cache->plant_contexts[t];
}

template <typename T>
const std::vector<VectorX<T>>& TrajectoryOptimizer<T>::EvalV(
    const TrajectoryOptimizerState<T>& state) const {
  if (!state.cache().trajectory_data.up_to_date) CalcCacheTrajectoryData(state);
  return state.cache().trajectory_data.v;
}

template <typename T>
const std::vector<VectorX<T>>& TrajectoryOptimizer<T>::EvalA(
    const TrajectoryOptimizerState<T>& state) const {
  if (!state.cache().trajectory_data.up_to_date) CalcCacheTrajectoryData(state);
  return state.cache().trajectory_data.a;
}

template <typename T>
const std::vector<VectorX<T>>& TrajectoryOptimizer<T>::EvalTau(
    const TrajectoryOptimizerState<T>& state) const {
  if (!state.cache().trajectory_data.up_to_date) CalcCacheTrajectoryData(state);
  return state.cache().trajectory_data.tau;
}

template <typename T>
const VelocityPartials<T>& TrajectoryOptimizer<T>::EvalVelocityPartials(
    const TrajectoryOptimizerState<T>& state) const {
  if (!state.cache().velocity_partials_up_to_date) {
    CalcVelocityPartials(state.q(), &state.mutable_cache().velocity_partials);
    state.mutable_cache().velocity_partials_up_to_date = true;
  }
  return state.cache().velocity_partials;
}

template <typename T>
const InverseDynamicsPartials<T>&
TrajectoryOptimizer<T>::EvalInverseDynamicsPartials(
    const TrajectoryOptimizerState<T>& state) const {
  if (!state.cache().inverse_dynamics_partials_up_to_date) {
    CalcInverseDynamicsPartials(
        state, &state.mutable_cache().inverse_dynamics_partials);
    state.mutable_cache().inverse_dynamics_partials_up_to_date = true;
  }
  return state.cache().inverse_dynamics_partials;
}

template <typename T>
void TrajectoryOptimizer<T>::SaveLinePlotDataFirstVariable(
    TrajectoryOptimizerState<T>* scratch_state) const {
  std::ofstream data_file;
  data_file.open("lineplot_data.csv");
  data_file << "q, L, g, H\n";  // header

  // Establish sample points
  const double q_min = params_.lineplot_q_min;
  const double q_max = params_.lineplot_q_max;
  const double num_samples = 10000;
  const double dq = (q_max - q_min) / num_samples;

  const int nq = plant().num_positions();

  // Make a mutable copy of the decision variables
  std::vector<VectorX<T>> q = scratch_state->q();
  double qi = q_min;
  for (int i = 0; i < num_samples; ++i) {
    // Set the decision variables q
    q[1](0) = qi;
    scratch_state->set_q(q);

    // Compute cost, gradient, and Hessian for the first decision variable
    const T& L = EvalCost(*scratch_state);
    const T& g = EvalGradient(*scratch_state)[nq];
    const T& H = EvalHessian(*scratch_state).C()[1](0, 0);

    // Write to the file
    data_file << fmt::format("{}, {}, {}, {}\n", qi, L, g, H);

    // Move to the next value of q
    qi += dq;
  }
}

template <typename T>
void TrajectoryOptimizer<T>::SetupIterationDataFile() const {
  std::ofstream data_file;
  data_file.open("iteration_data.csv");
  data_file << "iter, q, cost, Delta, rho, dq\n";
  data_file.close();
}

template <typename T>
void TrajectoryOptimizer<T>::SaveIterationData(
    const int iter, const double Delta, const double rho, const double dq,
    const TrajectoryOptimizerState<T>& state) const {
  std::ofstream data_file;
  data_file.open("iteration_data.csv", std::ios_base::app);

  const T& q = state.q()[1](0);  // assuming 1-DoF and 1 timestep
  const T& cost = EvalCost(state);

  data_file << fmt::format("{}, {}, {}, {}, {}, {}\n", iter, q, cost, Delta,
                           rho, dq);

  data_file.close();
}

template <typename T>
void TrajectoryOptimizer<T>::SaveContourPlotDataFirstTwoVariables(
    TrajectoryOptimizerState<T>* scratch_state) const {
  using std::sqrt;
  std::ofstream data_file;
  data_file.open("contour_data.csv");
  data_file
      << "q1, q2, L, g1, g2, H11, H12, H21, H22, g_norm, H_norm\n";  // header

  // Establish sample points
  const double q1_min = params_.contour_q1_min;
  const double q1_max = params_.contour_q1_max;
  const double q2_min = params_.contour_q2_min;
  const double q2_max = params_.contour_q2_max;
  const int nq1 = 150;
  const int nq2 = 150;
  const double dq1 = (q1_max - q1_min) / nq1;
  const double dq2 = (q2_max - q2_min) / nq2;

  T cost;
  std::vector<VectorX<T>> q = scratch_state->q();
  double q1 = q1_min;
  for (int i = 0; i < nq1; ++i) {
    double q2 = q2_min;
    for (int j = 0; j < nq2; ++j) {
      // Update q
      q[1](0) = q1;
      q[1](1) = q2;

      // Compute L(q)
      scratch_state->set_q(q);
      cost = EvalCost(*scratch_state);

      const MatrixX<T> H = EvalHessian(*scratch_state).MakeDense();
      const VectorX<T> g = EvalGradient(*scratch_state);

      // Write to the file
      data_file << fmt::format("{}, {}, {}, {}, {}, {}, {}, {}, {}, {}, {}\n",
                               q1, q2, cost, g(2), g(3), H(2, 2), H(2, 3),
                               H(3, 2), H(3, 3), g.norm(),
                               H.block(2, 2, 2, 2).norm());

      q2 += dq2;
    }
    q1 += dq1;
  }

  data_file.close();
}

template <typename T>
void TrajectoryOptimizer<T>::SetupQuadraticDataFile() const {
  std::ofstream data_file;
  data_file.open("quadratic_data.csv");
  data_file << "iter, q1, q2, dq1, dq2, Delta, cost , g1, g2, H11, H12, H21, "
               "H22, g_norm, H_norm\n";
  data_file.close();
}

template <typename T>
void TrajectoryOptimizer<T>::SaveQuadraticDataFirstTwoVariables(
    const int iter, const double Delta, const VectorX<T>& dq,
    const TrajectoryOptimizerState<T>& state) const {
  std::ofstream data_file;
  data_file.open("quadratic_data.csv", std::ios_base::app);

  const int nq = plant().num_positions();
  const T q1 = state.q()[1](0);
  const T q2 = state.q()[1](1);
  const T dq1 = dq(nq);
  const T dq2 = dq(nq + 1);

  const VectorX<T>& g = EvalGradient(state);
  const MatrixX<T>& H = EvalHessian(state).MakeDense();
  const T g1 = g(nq);
  const T g2 = g(nq + 1);
  const T H11 = H(nq, nq);
  const T H12 = H(nq, nq + 1);
  const T H21 = H(nq + 1, nq);
  const T H22 = H(nq + 1, nq + 1);

  data_file << fmt::format(
      "{}, {}, {}, {}, {}, {}, {}, {}, {}, {}, {}, {}, {}, {}, {}\n", iter, q1,
      q2, dq1, dq2, Delta, EvalCost(state), g1, g2, H11, H12, H21, H22,
      g.norm(), H.block(2, 2, 2, 2).norm());
  data_file.close();
}

template <typename T>
void TrajectoryOptimizer<T>::SaveLinesearchResidual(
    const TrajectoryOptimizerState<T>& state, const VectorX<T>& dq,
    TrajectoryOptimizerState<T>* scratch_state,
    const std::string filename) const {
  double alpha_min = -0.2;
  double alpha_max = 1.2;
  double dalpha = 0.001;

  std::ofstream data_file;
  data_file.open(filename);
  data_file << "alpha, cost, gradient, dq, L_prime \n";  // header

  double alpha = alpha_min;
  while (alpha <= alpha_max) {
    // Record the linesearch parameter alpha
    data_file << alpha << ", ";

    // Record the linesearch residual
    // phi(alpha) = L(q + alpha * dq) - L
    scratch_state->set_q(state.q());
    scratch_state->AddToQ(alpha * dq);
    data_file << EvalCost(*scratch_state) - EvalCost(state) << ", ";

    // Record the norm of the gradient
    const VectorX<T>& g = EvalGradient(*scratch_state);
    data_file << g.norm() << ", ";

    // Record the norm of the search direction
    data_file << dq.norm() << ", ";

    // Record the derivative of the linesearch residual w.r.t alpha
    data_file << g.dot(dq) << "\n";

    alpha += dalpha;
  }
  data_file.close();
}

template <typename T>
std::tuple<double, int> TrajectoryOptimizer<T>::Linesearch(
    const TrajectoryOptimizerState<T>& state, const VectorX<T>& dq,
    TrajectoryOptimizerState<T>* scratch_state) const {
  // The state's cache must be up to date, since we'll use the gradient and cost
  // information stored there.
  if (params_.linesearch_method == LinesearchMethod::kArmijo) {
    return ArmijoLinesearch(state, dq, scratch_state);
  } else if (params_.linesearch_method == LinesearchMethod::kBacktracking) {
    return BacktrackingLinesearch(state, dq, scratch_state);
  } else {
    throw std::runtime_error("Unknown linesearch method");
  }
}

template <typename T>
std::tuple<double, int> TrajectoryOptimizer<T>::BacktrackingLinesearch(
    const TrajectoryOptimizerState<T>& state, const VectorX<T>& dq,
    TrajectoryOptimizerState<T>* scratch_state) const {
  using std::abs;

  // Compute the cost and gradient
  const T L = EvalCost(state);
  const VectorX<T>& g = EvalGradient(state);

  // Linesearch parameters
  const double c = 1e-4;
  const double rho = 0.8;

  double alpha = 1.0;
  T L_prime = g.transpose() * dq;  // gradient of L w.r.t. alpha

  // Make sure this is a descent direction
  DRAKE_DEMAND(L_prime <= 0);

  // Exit early with alpha = 1 when we are close to convergence
  const double convergence_threshold =
      sqrt(std::numeric_limits<double>::epsilon());
  if (abs(L_prime) / abs(L) <= convergence_threshold) {
    return {1.0, 0};
  }

  // Try with alpha = 1
  scratch_state->set_q(state.q());
  scratch_state->AddToQ(alpha * dq);
  T L_old = EvalCost(*scratch_state);

  // L_new stores cost at iteration i:   L(q + alpha_i * dq)
  // L_old stores cost at iteration i-1: L(q + alpha_{i-1} * dq)
  T L_new = L_old;

  // We'll keep reducing alpha until (1) we meet the Armijo convergence
  // criteria and (2) the cost increases, indicating that we're near a local
  // minimum.
  int i = 0;
  bool armijo_met = false;
  while (!(armijo_met && (L_new > L_old))) {
    // Save L_old = L(q + alpha_{i-1} * dq)
    L_old = L_new;

    // Reduce alpha
    alpha *= rho;

    // Compute L_new = L(q + alpha_i * dq)
    scratch_state->set_q(state.q());
    scratch_state->AddToQ(alpha * dq);
    L_new = EvalCost(*scratch_state);

    // Check the Armijo conditions
    if (L_new <= L + c * alpha * L_prime) {
      armijo_met = true;
    }

    ++i;
  }

  return {alpha / rho, i};
}

template <typename T>
std::tuple<double, int> TrajectoryOptimizer<T>::ArmijoLinesearch(
    const TrajectoryOptimizerState<T>& state, const VectorX<T>& dq,
    TrajectoryOptimizerState<T>* scratch_state) const {
  using std::abs;

  // Compute the cost and gradient
  const T L = EvalCost(state);
  const VectorX<T>& g = EvalGradient(state);

  // Linesearch parameters
  const double c = 1e-4;
  const double rho = 0.8;

  double alpha = 1.0 / rho;        // get alpha = 1 on first iteration
  T L_prime = g.transpose() * dq;  // gradient of L w.r.t. alpha
  T L_new;                         // L(q + alpha * dq)

  // Make sure this is a descent direction
  DRAKE_DEMAND(L_prime <= 0);

  // Exit early with alpha = 1 when we are close to convergence
  const double convergence_threshold =
      sqrt(std::numeric_limits<double>::epsilon());
  if (abs(L_prime) / abs(L) <= convergence_threshold) {
    return {1.0, 0};
  }

  int i = 0;  // Iteration counter
  do {
    // Reduce alpha
    // N.B. we start with alpha = 1/rho, so we get alpha = 1 on the first
    // iteration.
    alpha *= rho;

    // Compute L_ls = L(q + alpha * dq)
    scratch_state->set_q(state.q());
    scratch_state->AddToQ(alpha * dq);
    L_new = EvalCost(*scratch_state);

    ++i;
  } while ((L_new > L + c * alpha * L_prime) &&
           (i < params_.max_linesearch_iterations));

  return {alpha, i};
}

template <typename T>
T TrajectoryOptimizer<T>::CalcTrustRatio(
    const TrajectoryOptimizerState<T>& state, const VectorX<T>& dq,
    TrajectoryOptimizerState<T>* scratch_state) const {
  // Compute predicted reduction in cost
  const VectorX<T>& g = EvalGradient(state);
  const PentaDiagonalMatrix<T>& H = EvalHessian(state);
  const T gradient_term = g.dot(dq);
  VectorX<T>& Hdq = state.workspace.q_times_num_steps_size_tmp;
  H.MultiplyBy(dq, &Hdq);
  const T hessian_term = 0.5 * dq.transpose() * Hdq;
  const T predicted_reduction = -gradient_term - hessian_term;

  // Compute actual reduction in cost
  scratch_state->set_q(state.q());
  scratch_state->AddToQ(dq);
  const T L_old = EvalCost(state);           // L(q)
  const T L_new = EvalCost(*scratch_state);  // L(q + dq)
  const T actual_reduction = L_old - L_new;

  const double eps = std::numeric_limits<T>::epsilon();
  if ((predicted_reduction < eps) && (actual_reduction < eps)) {
    // Predicted and actual reduction are essentially zero
    return 1.0;
  }

  return actual_reduction / predicted_reduction;
}

template <typename T>
T TrajectoryOptimizer<T>::SolveDoglegQuadratic(const T& a, const T& b,
                                               const T& c) const {
  using std::sqrt;
  // Check that a is positive
  DRAKE_DEMAND(a > 0);

  T s;
  if (a < std::numeric_limits<double>::epsilon()) {
    // If a is essentially zero, just solve bx + c = 0
    s = -c / b;
  } else {
    // Normalize everything by a
    const T b_tilde = b / a;
    const T c_tilde = c / a;

    const T determinant = b_tilde * b_tilde - 4 * c_tilde;
    DRAKE_DEMAND(determinant > 0);  // We know a real root exists

    // We know that there is only one positive root, so we just take the big
    // root
    s = (-b_tilde + sqrt(determinant)) / 2;
  }

  // We know the solution is between zero and one
  DRAKE_DEMAND(0 < s);
  DRAKE_DEMAND(s < 1);

  return s;
}

template <typename T>
bool TrajectoryOptimizer<T>::CalcDoglegPoint(const TrajectoryOptimizerState<T>&,
                                             const double, VectorX<T>*) const {
  // Only T=double is supported here, since pentadigonal matrix factorization is
  // (sometimes) required to compute the dogleg point.
  throw std::runtime_error(
      "TrajectoryOptimizer::CalcDoglegPoint only supports T=double");
}

template <>
bool TrajectoryOptimizer<double>::CalcDoglegPoint(
    const TrajectoryOptimizerState<double>& state, const double Delta,
    VectorXd* dq) const {
  // N.B. We'll rescale pU and pH by Δ to avoid roundoff error
  const VectorXd& g = EvalGradient(state);
  const PentaDiagonalMatrix<double>& H = EvalHessian(state);
  VectorXd& Hg = state.workspace.q_times_num_steps_size_tmp;
  H.MultiplyBy(g, &Hg);
  const double gHg = g.transpose() * Hg;

  // Compute the unconstrained minimizer of m(δq) = L(q) + g(q)'*δq + 1/2
  // δq'*H(q)*δq along -g
  VectorXd& pU = state.workspace.q_size_tmp1;
  pU = -(g.dot(g) / gHg) * g / Delta;  // normalize by Δ

  // Check if the trust region is smaller than this unconstrained minimizer
  if (1.0 <= pU.norm()) {
    // If so, δq is where the first leg of the dogleg path intersects the trust
    // region.
    *dq = (Delta / pU.norm()) * pU;
    return true;  // the trust region constraint is active
  }

  // Compute the full Gauss-Newton step
  VectorXd& pH = state.workspace.q_size_tmp2;
  pH = -g / Delta;  // normalize by Δ
  PentaDiagonalFactorization Hchol(H);
  DRAKE_DEMAND(Hchol.status() == PentaDiagonalFactorizationStatus::kSuccess);
  Hchol.SolveInPlace(&pH);

  // Check if the trust region is large enough to just take the full Newton step
  if (1.0 >= pH.norm()) {
    *dq = pH * Delta;
    return false;  // the trust region constraint is not active
  }

  // Compute the intersection between the second leg of the dogleg path and the
  // trust region. We'll do this by solving the (scalar) quadratic
  //
  //    ‖ pU + s( pH − pU ) ‖² = y²
  //
  // for s ∈ (0,1),
  //
  // and setting
  //
  //    δq = pU + s( pH − pU ).
  //
  // Note that we normalize by Δ to minimize roundoff error.
  const double a = (pH - pU).dot(pH - pU);
  const double b = 2 * pU.dot(pH - pU);
  const double c = pU.dot(pU) - 1.0;
  const double s = SolveDoglegQuadratic(a, b, c);

  *dq = (pU + s * (pH - pU)) * Delta;

  return true;  // the trust region constraint is active
}

template <typename T>
SolverFlag TrajectoryOptimizer<T>::Solve(const std::vector<VectorX<T>>&,
                                         TrajectoryOptimizerSolution<T>*,
                                         TrajectoryOptimizerStats<T>*) const {
  throw std::runtime_error(
      "TrajectoryOptimizer::Solve only supports T=double.");
}

template <>
SolverFlag TrajectoryOptimizer<double>::Solve(
    const std::vector<VectorXd>& q_guess,
    TrajectoryOptimizerSolution<double>* solution,
    TrajectoryOptimizerStats<double>* stats) const {
  // The guess must be consistent with the initial condition
  DRAKE_DEMAND(q_guess[0] == prob_.q_init);
  DRAKE_DEMAND(static_cast<int>(q_guess.size()) == num_steps() + 1);

  // stats must be empty
  DRAKE_DEMAND(stats->is_empty());

  if (params_.method == SolverMethod::kLinesearch) {
    return SolveWithLinesearch(q_guess, solution, stats);
  } else if (params_.method == SolverMethod::kTrustRegion) {
    return SolveWithTrustRegion(q_guess, solution, stats);
  } else {
    throw std::runtime_error("Unsupported solver strategy!");
  }
}

template <typename T>
SolverFlag TrajectoryOptimizer<T>::SolveWithLinesearch(
    const std::vector<VectorX<T>>&, TrajectoryOptimizerSolution<T>*,
    TrajectoryOptimizerStats<T>*) const {
  throw std::runtime_error(
      "TrajectoryOptimizer::SolveWithLinesearch only supports T=double.");
}

template <>
SolverFlag TrajectoryOptimizer<double>::SolveWithLinesearch(
    const std::vector<VectorXd>& q_guess,
    TrajectoryOptimizerSolution<double>* solution,
    TrajectoryOptimizerStats<double>* stats) const {
  // Allocate a state variable
  TrajectoryOptimizerState<double> state = CreateState();
  state.set_q(q_guess);

  // Allocate a separate state variable for linesearch
  TrajectoryOptimizerState<double> scratch_state = CreateState();

  // Allocate cost and search direction
  double cost;
  VectorXd dq((num_steps() + 1) * plant().num_positions());

  // Set proximal operator data for the first iteration
  // N.B. since state.proximal_operator_data.H_diag is initialized to zero, this
  // first computation of the Hessian, which is for scaling purposes only, will
  // not include the proximal operator term.
  if (params_.proximal_operator) {
    state.set_proximal_operator_data(q_guess, EvalHessian(state));
    scratch_state.set_proximal_operator_data(q_guess, EvalHessian(state));
  }

  if (params_.verbose) {
    // Define printout data
    std::cout << "-------------------------------------------------------------"
                 "---------"
              << std::endl;
    std::cout << "|  iter  |   cost   |  alpha  |  LS_iters  |  time (s)  |  "
                 "|g|/cost  |"
              << std::endl;
    std::cout << "-------------------------------------------------------------"
                 "---------"
              << std::endl;
  }

  // Allocate timing variables
  auto start_time = std::chrono::high_resolution_clock::now();
  auto iter_start_time = std::chrono::high_resolution_clock::now();
  std::chrono::duration<double> iter_time;
  std::chrono::duration<double> solve_time;

  // Gauss-Newton iterations
  int k = 0;                       // iteration counter
  bool linesearch_failed = false;  // linesearch success flag
  do {
    iter_start_time = std::chrono::high_resolution_clock::now();

    // Compute the total cost
    cost = EvalCost(state);

    // Compute gradient and Hessian
    const VectorXd& g = EvalGradient(state);
    const PentaDiagonalMatrix<double>& H = EvalHessian(state);

    // Solve for search direction H*dq = -g
    dq = -g;
    PentaDiagonalFactorization Hchol(H);
    if (Hchol.status() != PentaDiagonalFactorizationStatus::kSuccess) {
      return SolverFlag::kFactorizationFailed;
    }
    Hchol.SolveInPlace(&dq);

    // Solve the linsearch
    // N.B. we use a separate state variable since we will need to compute
    // L(q+alpha*dq) (at the very least), and we don't want to change state.q
    auto [alpha, ls_iters] = Linesearch(state, dq, &scratch_state);

    // Record linesearch data, if requested
    if (params_.linesearch_plot_every_iteration) {
      SaveLinesearchResidual(state, dq, &scratch_state,
                             fmt::format("linesearch_data_{}.csv", k));
    }

    if (ls_iters >= params_.max_linesearch_iterations) {
      linesearch_failed = true;

      if (params_.verbose) {
        std::cout << "LINESEARCH FAILED" << std::endl;
        std::cout << "Reached maximum linesearch iterations ("
                  << params_.max_linesearch_iterations << ")." << std::endl;
      }

      // Save the linesearch residual to a csv file so we can plot in python
      SaveLinesearchResidual(state, dq, &scratch_state);
    }

    // Compute the trust ratio (actual cost reduction / model cost reduction)
    double trust_ratio = CalcTrustRatio(state, alpha * dq, &scratch_state);

    // Update the decision variables
    state.AddToQ(alpha * dq);

    // Update the stored decision variables for the proximal operator cost
    if (params_.proximal_operator) {
      state.set_proximal_operator_data(state.q(), H);
      scratch_state.set_proximal_operator_data(state.q(), H);
    }

    iter_time = std::chrono::high_resolution_clock::now() - iter_start_time;

    // Nice little printout of our problem data
    if (params_.verbose) {
      printf("| %6d ", k);
      printf("| %8.3f ", cost);
      printf("| %7.4f ", alpha);
      printf("| %6d     ", ls_iters);
      printf("| %8.8f ", iter_time.count());
      printf("| %10.3e |\n", g.norm() / cost);
    }

    // Print additional debuging information
    if (params_.print_debug_data) {
      double condition_number = 1 / H.MakeDense().ldlt().rcond();
      double L_prime = g.transpose() * dq;
      std::cout << "Condition #: " << condition_number << std::endl;
      std::cout << "|| dq ||   : " << dq.norm() << std::endl;
      std::cout << "||  g ||   : " << g.norm() << std::endl;
      std::cout << "L'         : " << L_prime << std::endl;
      std::cout << "L          : " << cost << std::endl;
      std::cout << "L' / L     : " << L_prime / cost << std::endl;
      std::cout << "||diag(H)||: " << H.MakeDense().diagonal().norm()
                << std::endl;
      if (k > 0) {
        std::cout << "L[k] - L[k-1]: " << cost - stats->iteration_costs[k - 1]
                  << std::endl;
      }
    }

    // Record iteration data
    stats->push_data(iter_time.count(),  // iteration time
                     cost,               // cost
                     ls_iters,           // sub-problem iterations
                     alpha,              // linesearch parameter
                     NAN,                // trust region size
                     dq.norm(),          // step size
                     trust_ratio,        // trust ratio
                     g.norm());          // gradient size

    ++k;
  } while (k < params_.max_iterations && !linesearch_failed);

  // End the problem data printout
  if (params_.verbose) {
    std::cout << "-------------------------------------------------------------"
                 "---------"
              << std::endl;
  }

  // Record the total solve time
  solve_time = std::chrono::high_resolution_clock::now() - start_time;
  stats->solve_time = solve_time.count();

  // Record the solution
  solution->q = state.q();
  solution->v = EvalV(state);
  solution->tau = EvalTau(state);

  if (linesearch_failed) {
    return SolverFlag::kLinesearchMaxIters;
  } else {
    return SolverFlag::kSuccess;
  }
}

template <typename T>
SolverFlag TrajectoryOptimizer<T>::SolveWithTrustRegion(
    const std::vector<VectorX<T>>&, TrajectoryOptimizerSolution<T>*,
    TrajectoryOptimizerStats<T>*) const {
  throw std::runtime_error(
      "TrajectoryOptimizer::SolveWithTrustRegion only supports T=double.");
}

template <>
SolverFlag TrajectoryOptimizer<double>::SolveWithTrustRegion(
    const std::vector<VectorXd>& q_guess,
    TrajectoryOptimizerSolution<double>* solution,
    TrajectoryOptimizerStats<double>* stats) const {
  using std::min;
  // Allocate a state variable to store q and everything that is computed from q
  TrajectoryOptimizerState<double> state = CreateState();
  state.set_q(q_guess);

  // Allocate a separate state variable for computations like L(q + dq)
  TrajectoryOptimizerState<double> scratch_state = CreateState();

  // Allocate the update vector q_{k+1} = q_k + dq
  VectorXd dq(plant().num_positions() * (num_steps() + 1));

  // Set up a file to record iteration data for a contour plot
  if (params_.save_contour_data) {
    SetupQuadraticDataFile();
  }
  if (params_.save_lineplot_data) {
    SetupIterationDataFile();
  }

  // Allocate timing variables
  auto start_time = std::chrono::high_resolution_clock::now();
  auto iter_start_time = std::chrono::high_resolution_clock::now();
  std::chrono::duration<double> iter_time;
  std::chrono::duration<double> solve_time;

  // Trust region parameters
  const double Delta_max = 1.0;  // Maximum trust region size
  const double Delta0 = 1e0;     // Initial trust region size
  const double eta = 0.0;        // Trust ratio threshold - we accept steps if
                                 // the trust ratio is above this threshold

  // Variables that we'll update throughout the main loop
  int k = 0;                  // iteration counter
  double Delta = Delta0;      // trust region size
  double rho;                 // trust region ratio
  bool tr_constraint_active;  // flag for whether the trust region constraint is
                              // active

  // Define printout data
  const std::string separator_bar =
      "-----------------------------------------------------------------------"
      "-";
  const std::string printout_labels =
      "|  iter  |   cost   |    Δ    |    ρ    |  time (s)  |  |g|/cost  |";

  while (k < params_.max_iterations) {
    // Obtain the candiate update dq
    tr_constraint_active = CalcDoglegPoint(state, Delta, &dq);

    // Compute the trust region ratio
    rho = CalcTrustRatio(state, dq, &scratch_state);

    // Save data related to our quadratic approximation (for the first two
    // variables)
    if (params_.save_contour_data) {
      SaveQuadraticDataFirstTwoVariables(k, Delta, dq, state);
    }
    if (params_.save_lineplot_data) {
      SaveIterationData(k, Delta, rho, dq(1), state);
    }

    // If the ratio is large enough, accept the change
    if (rho > eta) {
      // Update the coefficients for the proximal operator cost
      if (params_.proximal_operator) {
        state.set_proximal_operator_data(state.q(), EvalHessian(state));
        scratch_state.set_proximal_operator_data(state.q(), EvalHessian(state));
      }

      state.AddToQ(dq);  // q += dq
    }
    // Else (rho <= eta), the trust region ratio is too small to accept dq, so
    // we'll need to so keep reducing the trust region. Note that the trust
    // region will be reduced in this case, since eta < 0.25.

    // N.B. if this is the case (q_{k+1} = q_k), we haven't touched state, so we
    // should be reusing the cached gradient and Hessian in the next iteration.
    // TODO(vincekurtz): should we be caching the factorization of the Hessian,
    // as well as the Hessian itself?

    // Compute iteration timing
    // N.B. this is in kind of a weird place because we want to record
    // statistics before updating the trust-region size. That ensures that
    // ‖ δq ‖ ≤ Δ in our logs.
    iter_time = std::chrono::high_resolution_clock::now() - iter_start_time;
    iter_start_time = std::chrono::high_resolution_clock::now();

    // Printout statistics from this iteration
    if (params_.verbose) {
      if ((k % 50) == 0) {
        // Refresh the labels for easy reading
        std::cout << separator_bar << std::endl;
        std::cout << printout_labels << std::endl;
        std::cout << separator_bar << std::endl;
      }
      printf("| %6d ", k);
      printf("| %8.3f ", EvalCost(state));
      printf("| %7.1e ", Delta);
      printf("| %7.4f ", rho);
      printf("| %8.8f ", iter_time.count());
      printf("| %10.3e |\n", EvalGradient(state).norm() / EvalCost(state));
    }

    // Record statistics from this iteration
    stats->push_data(iter_time.count(),            // iteration time
                     EvalCost(state),              // cost
                     0,                            // linesearch iterations
                     NAN,                          // linesearch parameter
                     Delta,                        // trust region size
                     dq.norm(),                    // step size
                     rho,                          // trust region ratio
                     EvalGradient(state).norm());  // gradient size

    // Update the size of the trust-region, if necessary
    if (rho < 0.25) {
      // If the ratio is small, our quadratic approximation is bad, so reduce
      // the trust region
      Delta *= 0.25;
    } else if ((rho > 0.75) && tr_constraint_active) {
      // If the ratio is large and we're at the boundary of the trust
      // region, increase the size of the trust region.
      Delta = min(2 * Delta, Delta_max);
    }

    ++k;
  }

  // Finish our printout
  if (params_.verbose) {
    std::cout << separator_bar << std::endl;
  }

  solve_time = std::chrono::high_resolution_clock::now() - start_time;
  stats->solve_time = solve_time.count();

  // Record the solution
  solution->q = state.q();
  solution->v = EvalV(state);
  solution->tau = EvalTau(state);

  // Record L(q) for various values of q so we can make plots
  if (params_.save_contour_data) {
    SaveContourPlotDataFirstTwoVariables(&scratch_state);
  }
  if (params_.save_lineplot_data) {
    SaveLinePlotDataFirstVariable(&scratch_state);
  }

  return SolverFlag::kSuccess;
}

}  // namespace traj_opt
}  // namespace drake

DRAKE_DEFINE_CLASS_TEMPLATE_INSTANTIATIONS_ON_DEFAULT_NONSYMBOLIC_SCALARS(
    class ::drake::traj_opt::TrajectoryOptimizer)<|MERGE_RESOLUTION|>--- conflicted
+++ resolved
@@ -332,7 +332,6 @@
 }
 
 template <typename T>
-<<<<<<< HEAD
 const std::vector<MatrixX<T>>& TrajectoryOptimizer<T>::EvalMassMatrix(
     const TrajectoryOptimizerState<T>& state) const {
   if (!state.cache().mass_matrix_up_to_date) {
@@ -347,10 +346,12 @@
     const TrajectoryOptimizerState<T>& state,
     std::vector<MatrixX<T>>* mass_matrix) const {
   for (int t = 0; t < num_steps(); ++t) {
-    const Context<T>& context = EvalPlantContext(state, t+1);
+    const Context<T>& context = EvalPlantContext(state, t + 1);
     plant().CalcMassMatrix(context, &mass_matrix->at(t));
   }
-=======
+}
+
+template <typename T>
 void TrajectoryOptimizer<T>::CalcSdfData(
     const TrajectoryOptimizerState<T>& state,
     typename TrajectoryOptimizerCache<T>::SdfData* sdf_data) const {
@@ -503,7 +504,6 @@
                             &state.mutable_cache().contact_jacobian_data);
   }
   return state.cache().contact_jacobian_data;
->>>>>>> 1e383382
 }
 
 template <typename T>
