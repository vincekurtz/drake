--- conflicted
+++ resolved
@@ -93,11 +93,7 @@
   MatrixX<T> MakeDense() const;
 
   // Multiply this matrix by a vector of the correct size
-<<<<<<< HEAD
-  VectorX<T> MultiplyBy(const VectorX<T>& v) const;
-=======
   void MultiplyBy(const VectorX<T>& v, VectorX<T>* result) const;
->>>>>>> 5046ec98
 
   // The size k of each of the blocks in the diagonals. All blocks have the same
   // size k x k.
