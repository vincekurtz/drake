#include "drake/traj_opt/trajectory_optimizer.h"

#include <algorithm>

#include <gtest/gtest.h>

#include "drake/common/find_resource.h"
#include "drake/common/test_utilities/eigen_matrix_compare.h"
#include "drake/common/test_utilities/limit_malloc.h"
#include "drake/multibody/parsing/parser.h"
#include "drake/multibody/plant/multibody_plant.h"
#include "drake/traj_opt/problem_data.h"
#include "drake/traj_opt/problem_definition.h"
#include "drake/traj_opt/trajectory_optimizer_workspace.h"

namespace drake {
namespace traj_opt {
namespace internal {

using Eigen::Matrix2d;
using Eigen::MatrixXd;
using Eigen::Vector2d;
using Eigen::VectorXd;
using multibody::DiscreteContactSolver;
using multibody::MultibodyPlant;
using multibody::Parser;
using test::LimitMalloc;

<<<<<<< HEAD
GTEST_TEST(TrajectoryOptimizerTest, CalcGradientKuka) {
  const int num_steps = 3;
  const double dt = 1e-2;

  // Create a robot model
  MultibodyPlant<double> plant(dt);
  const std::string urdf_file = FindResourceOrThrow(
      "drake/manipulation/models/iiwa_description/urdf/"
      "iiwa14_no_collision.urdf");

  Parser(&plant).AddAllModelsFromFile(urdf_file);
  plant.set_discrete_contact_solver(DiscreteContactSolver::kSap);
  plant.WeldFrames(plant.world_frame(), plant.GetFrameByName("base"));
  plant.Finalize();

  // Set up an optimization problem
  ProblemDefinition opt_prob;
  opt_prob.num_steps = num_steps;
  opt_prob.q_init = VectorXd(7);
  opt_prob.q_init.setConstant(0.1);
  opt_prob.v_init = VectorXd(7);
  opt_prob.v_init.setConstant(0.2);
  opt_prob.Qq = 0.1 * MatrixXd::Identity(7, 7);
  opt_prob.Qv = 0.2 * MatrixXd::Identity(7, 7);
  opt_prob.Qf_q = 0.3 * MatrixXd::Identity(7, 7);
  opt_prob.Qf_v = 0.4 * MatrixXd::Identity(7, 7);
  opt_prob.R = 0.5 * MatrixXd::Identity(7, 7);
  opt_prob.q_nom = VectorXd(7);
  opt_prob.q_nom.setConstant(-0.2);
  opt_prob.v_nom = VectorXd(7);
  opt_prob.v_nom.setConstant(-0.1);

  // Create an optimizer
  TrajectoryOptimizerWorkspace workspace(plant);
  TrajectoryOptimizer optimizer(&plant, opt_prob);

  // Make some fake data
  std::vector<VectorXd> q(num_steps + 1);
  q[0] = opt_prob.q_init;
  for (int t = 1; t <= num_steps; ++t) {
    q[t] = q[t - 1] + 0.1 * dt * MatrixXd::Identity(7, 7);
  }

  // Compute the ("ground truth") gradient with finite differences
  VectorXd g_gt(plant.num_positions() * (num_steps + 1));
  optimizer.CalcGradientFiniteDiff(q, &workspace, &g_gt);

  // Compute the gradient with our method
  VectorXd g(plant.num_positions() * (num_steps + 1));
  std::vector<VectorXd> v(num_steps + 1);
  optimizer.CalcV(q, &v);
  GradientData grad_data(num_steps, 7, 7);
  optimizer.CalcInverseDynamicsPartials(q, v, &workspace, &grad_data);
  optimizer.CalcGradient(q, grad_data, &workspace, &g);

  // Looks like we're losing a lot of precision here, but I think that's because
  // it comes from several sources:
  //    1) central finite differences give us eps^(2/3)
  //    2) computing v(q) gives us a factor of 1/dt
  //    3) computing tau(v(q)) gives us an additional factor of 1/dt
  const double kTolerance =
      pow(std::numeric_limits<double>::epsilon(), 2. / 3.) / dt / dt;
  EXPECT_TRUE(
      CompareMatrices(g, g_gt, kTolerance, MatrixCompareType::relative));
}

GTEST_TEST(TrajectoryOptimizerTest, CalcGradientPendulum) {
=======
GTEST_TEST(TrajectoryOptimizerTest, CalcGradient) {
>>>>>>> d48b3e10
  // Set up an optimization problem
  const int num_steps = 5;
  const double dt = 1e-3;

  ProblemDefinition opt_prob;
  opt_prob.num_steps = num_steps;
  opt_prob.q_init = Vector1d(0.1);
  opt_prob.v_init = Vector1d(0.0);
  opt_prob.Qq = 0.1 * MatrixXd::Identity(1, 1);
  opt_prob.Qv = 0.2 * MatrixXd::Identity(1, 1);
  opt_prob.Qf_q = 0.3 * MatrixXd::Identity(1, 1);
  opt_prob.Qf_v = 0.4 * MatrixXd::Identity(1, 1);
  opt_prob.R = 0.5 * MatrixXd::Identity(1, 1);
  opt_prob.q_nom = Vector1d(0.1);
  opt_prob.v_nom = Vector1d(-0.1);

  // Create a pendulum model
  MultibodyPlant<double> plant(dt);
  const std::string urdf_file =
      FindResourceOrThrow("drake/examples/pendulum/Pendulum.urdf");
  Parser(&plant).AddAllModelsFromFile(urdf_file);
  plant.set_discrete_contact_solver(DiscreteContactSolver::kSap);
  plant.Finalize();

  // Create an optimizer
  TrajectoryOptimizerWorkspace workspace(plant);
  TrajectoryOptimizer optimizer(&plant, opt_prob);

  // Make some fake data
  std::vector<VectorXd> q(num_steps + 1);
  q[0] = opt_prob.q_init;
  for (int t = 1; t <= num_steps; ++t) {
    q[t] = q[t - 1] + 0.1 * dt * MatrixXd::Identity(1, 1);
  }

  // Compute the ("ground truth") gradient with finite differences
  VectorXd g_gt(plant.num_positions() * (num_steps + 1));
  optimizer.CalcGradientFiniteDiff(q, &workspace, &g_gt);

  // Compute the gradient with our method
  VectorXd g(plant.num_positions() * (num_steps + 1));
  GradientData grad_data(num_steps, 1, 1);
  std::vector<VectorXd> v(num_steps + 1);
  optimizer.CalcV(q, &v);
  optimizer.CalcInverseDynamicsPartials(q, v, &workspace, &grad_data);
  optimizer.CalcGradient(q, grad_data, &workspace, &g);

  // Compare the two (we don't quite get the theoretical eps^(2/3) accuracy)
  const double kTolerance = pow(std::numeric_limits<double>::epsilon(), 0.5);
  EXPECT_TRUE(
      CompareMatrices(g, g_gt, kTolerance, MatrixCompareType::relative));
}

GTEST_TEST(TrajectoryOptimizerTest, PendulumDtauDq) {
  const int num_steps = 5;
  const double dt = 1e-2;

  // Set up a system model
  MultibodyPlant<double> plant(dt);
  const std::string urdf_file =
      FindResourceOrThrow("drake/examples/pendulum/Pendulum.urdf");
  Parser(&plant).AddAllModelsFromFile(urdf_file);
  plant.set_discrete_contact_solver(DiscreteContactSolver::kSap);
  plant.Finalize();

  // Create a trajectory optimizer
  ProblemDefinition opt_prob;
  opt_prob.q_init = Vector1d(0.0);
  opt_prob.v_init = Vector1d(0.1);
  opt_prob.num_steps = num_steps;
  TrajectoryOptimizerWorkspace workspace(plant);
  TrajectoryOptimizer optimizer(&plant, opt_prob);

  // Create some fake data
  std::vector<VectorXd> q;
  q.push_back(opt_prob.q_init);
  for (int t = 1; t <= num_steps; ++t) {
    q.push_back(Vector1d(0.0 + 0.6 * t));
  }

  // Compute inverse dynamics partials
  GradientData grad_data(num_steps, 1, 1);
  std::vector<VectorXd> v(num_steps + 1);
  optimizer.CalcV(q, &v);
  optimizer.CalcInverseDynamicsPartials(q, v, &workspace, &grad_data);

  // Compute ground truth partials from the pendulum model
  //
  //     m*l^2*a + m*g*l*sin(q) + b*v = tau
  //
  // where q is the joint angle and a = dv/dt, v = dq/dt.
  const double m = 1.0;
  const double l = 0.5;
  const double b = 0.1;
  const double g = 9.81;

  GradientData grad_data_gt(num_steps, 1, 1);
  for (int t = 0; t < num_steps; ++t) {
    // dtau[t]/dq[t+1]
    grad_data_gt.dtau_dqp[t](0, 0) =
        1 / dt / dt * m * l * l + 1 / dt * b + m * g * l * cos(q[t + 1](0));

    // dtau[t]/dq[t]
    grad_data_gt.dtau_dqt[t](0, 0) = -2 / dt / dt * m * l * l - 1 / dt * b;

    if (t == 0) {
      // v[0] is constant
      grad_data_gt.dtau_dqt[t](0, 0) = -1 / dt / dt * m * l * l - 1 / dt * b;
    }

    // dtau[t]/dq[t-1]
    grad_data_gt.dtau_dqm[t](0, 0) = 1 / dt / dt * m * l * l;

    // Derivatives w.r.t. q[t-1] do not exist
    if (t == 0) {
      grad_data_gt.dtau_dqm[t](0, 0) = NAN;
    }
  }

  // Compare the computed values and the analytical ground truth
  const double kTolerance = sqrt(std::numeric_limits<double>::epsilon());
  for (int t = 0; t < num_steps; ++t) {
    EXPECT_TRUE(CompareMatrices(grad_data.dtau_dqm[t], grad_data_gt.dtau_dqm[t],
                                kTolerance, MatrixCompareType::relative));
    EXPECT_TRUE(CompareMatrices(grad_data.dtau_dqt[t], grad_data_gt.dtau_dqt[t],
                                kTolerance, MatrixCompareType::relative));
    EXPECT_TRUE(CompareMatrices(grad_data.dtau_dqp[t], grad_data_gt.dtau_dqp[t],
                                kTolerance, MatrixCompareType::relative));
  }
}

/**
 * Test our computation of the total cost L(q)
 */
GTEST_TEST(TrajectoryOptimizerTest, CalcCost) {
  const int num_steps = 100;
  const double dt = 1e-2;

  // Set up an (empty) system model
  MultibodyPlant<double> plant(dt);
  plant.Finalize();

  // Set up the optimization problem
  ProblemDefinition opt_prob;
  opt_prob.num_steps = num_steps;
  opt_prob.q_init = Vector2d(0.2, 0.1);
  opt_prob.v_init = Vector2d(-0.1, 0.0);
  opt_prob.Qq = 0.1 * Matrix2d::Identity();
  opt_prob.Qv = 0.2 * Matrix2d::Identity();
  opt_prob.Qf_q = 0.3 * Matrix2d::Identity();
  opt_prob.Qf_v = 0.4 * Matrix2d::Identity();
  opt_prob.R = 0.5 * Matrix2d::Identity();
  opt_prob.q_nom = Vector2d(1.2, 1.1);
  opt_prob.v_nom = Vector2d(-1.1, 1.0);

  // Make some fake data
  std::vector<VectorXd> q;
  std::vector<VectorXd> v;
  std::vector<VectorXd> tau;
  for (int t = 0; t < opt_prob.num_steps; ++t) {
    q.push_back(Vector2d(0.2, 0.1));
    v.push_back(Vector2d(-0.1, 0.0));
    tau.push_back(Vector2d(-1.0, 1.0));
  }
  q.push_back(Vector2d(0.2, 0.1));
  v.push_back(Vector2d(-0.1, 0.0));

  // Compute the cost and compare with the true value
  TrajectoryOptimizerWorkspace workspace(plant);
  TrajectoryOptimizer optimizer(&plant, opt_prob);
  double L = optimizer.CalcCost(q, v, tau, &workspace);
  double L_gt =
      num_steps * dt * (2 * 0.1 + 2 * 0.2 + 2 * 0.5) + 2 * 0.3 + 2 * 0.4;

  const double kTolerance = std::numeric_limits<double>::epsilon() / dt;
  EXPECT_NEAR(L, L_gt, kTolerance);
}

/**
 * Test our computation of generalized forces
 *
 *   tau_t = InverseDynamics(a_t, v_t, q_t)
 *
 * where a_t = (v_{t+1}-v_t)/dt.
 *
 */
GTEST_TEST(TrajectoryOptimizerTest, PendulumCalcTau) {
  const int num_steps = 5;
  const double dt = 1e-2;

  // Set up the system model
  MultibodyPlant<double> plant(dt);
  const std::string urdf_file =
      FindResourceOrThrow("drake/examples/pendulum/Pendulum.urdf");
  Parser(&plant).AddAllModelsFromFile(urdf_file);
  plant.set_discrete_contact_solver(DiscreteContactSolver::kSap);
  plant.Finalize();
  auto plant_context = plant.CreateDefaultContext();

  // Make some fake data
  std::vector<VectorXd> q;
  std::vector<VectorXd> v;
  for (int t = 0; t <= num_steps; ++t) {
    // Not physically valid, but should be fine for this test
    q.push_back(Vector1d(-0.2 + dt * 0.1 * t));
    v.push_back(Vector1d(0.1 + dt * 0.01 * t));
  }

  // Compute ground truth torque analytically using the
  // pendulum model
  //
  //     m*l^2*a + m*g*l*sin(q) + b*v = tau
  //
  // where q is the joint angle and a = dv/dt, v = dq/dt.
  const double m = 1.0;
  const double l = 0.5;
  const double b = 0.1;
  const double g = 9.81;

  std::vector<VectorXd> tau_gt;
  for (int t = 0; t < num_steps; ++t) {
    Vector1d a = (v[t + 1] - v[t]) / dt;
    Vector1d sin_q = sin(q[t + 1](0)) * MatrixXd::Identity(1, 1);
    Vector1d tau_t = m * l * l * a + m * g * l * sin_q + b * v[t + 1];
    tau_gt.push_back(tau_t);
  }

  // Create a trajectory optimizer object
  ProblemDefinition opt_prob;
  opt_prob.num_steps = num_steps;
  TrajectoryOptimizerWorkspace workspace(plant);
  TrajectoryOptimizer optimizer(&plant, opt_prob);

  // Compute tau from q and v
  std::vector<VectorXd> tau(num_steps, VectorXd(1));
  {
    // It appears, via trial and error, that CalcInverseDynamics makes exactly
    // 15 allocations for this example.
    LimitMalloc guard({.max_num_allocations = 15});
    optimizer.CalcTau(q, v, &workspace, &tau);
  }

  // Check that our computed values match the true (recorded) ones
  const double kToleranceTau = std::numeric_limits<double>::epsilon();
  for (int t = 0; t < num_steps; ++t) {
    EXPECT_TRUE(CompareMatrices(tau[t], tau_gt[t], kToleranceTau,
                                MatrixCompareType::relative));
  }
}

/**
 * Test our computation of generalized velocities
 *
 *   v_t = (q_t - q_{t-1})/dt
 *
 */
GTEST_TEST(TrajectoryOptimizerTest, CalcV) {
  const int num_steps = 5;
  const double dt = 1e-2;

  // Create a TrajectoryOptimizer object
  MultibodyPlant<double> plant(dt);
  plant.Finalize();
  ProblemDefinition opt_prob;
  opt_prob.q_init = Vector2d(0.1, 0.2);
  opt_prob.v_init = Vector2d(0.5 / dt, 1.5 / dt);
  opt_prob.num_steps = num_steps;
  TrajectoryOptimizer optimizer(&plant, opt_prob);

  // Construct a std::vector of generalized positions (q)
  // where q(t) = [0.1 + 0.5*t]
  //              [0.2 + 1.5*t]
  std::vector<VectorXd> q;
  for (int t = 0; t <= num_steps; ++t) {
    q.push_back(Vector2d(0.1 + 0.5 * t, 0.2 + 1.5 * t));
  }

  // Compute v from q
  std::vector<VectorXd> v(num_steps + 1);
  optimizer.CalcV(q, &v);

  // Check that our computed v is correct
  const double kTolerance = std::numeric_limits<double>::epsilon() / dt;
  for (int t = 0; t <= num_steps; ++t) {
    EXPECT_TRUE(CompareMatrices(v[t], opt_prob.v_init, kTolerance,
                                MatrixCompareType::relative));
  }
}

}  // namespace internal
}  // namespace traj_opt
}  // namespace drake<|MERGE_RESOLUTION|>--- conflicted
+++ resolved
@@ -26,7 +26,6 @@
 using multibody::Parser;
 using test::LimitMalloc;
 
-<<<<<<< HEAD
 GTEST_TEST(TrajectoryOptimizerTest, CalcGradientKuka) {
   const int num_steps = 3;
   const double dt = 1e-2;
@@ -94,9 +93,6 @@
 }
 
 GTEST_TEST(TrajectoryOptimizerTest, CalcGradientPendulum) {
-=======
-GTEST_TEST(TrajectoryOptimizerTest, CalcGradient) {
->>>>>>> d48b3e10
   // Set up an optimization problem
   const int num_steps = 5;
   const double dt = 1e-3;
