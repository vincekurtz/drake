--- conflicted
+++ resolved
@@ -22,46 +22,46 @@
  public:
   TrajectoryOptimizerTester() = delete;
 
-  static double CalcCost(const TrajectoryOptimizer& optimizer,
+  static double CalcCost(const TrajectoryOptimizer<double>& optimizer,
                          const std::vector<VectorXd>& q,
                          const std::vector<VectorXd>& v,
                          const std::vector<VectorXd>& tau,
-                         TrajectoryOptimizerWorkspace* workspace) {
+                         TrajectoryOptimizerWorkspace<double>* workspace) {
     return optimizer.CalcCost(q, v, tau, workspace);
   }
 
-  static void CalcVelocities(const TrajectoryOptimizer& optimizer,
+  static void CalcVelocities(const TrajectoryOptimizer<double>& optimizer,
                              const std::vector<VectorXd>& q,
                              std::vector<VectorXd>* v) {
     optimizer.CalcVelocities(q, v);
   }
 
-  static void CalcAccelerations(const TrajectoryOptimizer& optimizer,
+  static void CalcAccelerations(const TrajectoryOptimizer<double>& optimizer,
                                 const std::vector<VectorXd>& v,
                                 std::vector<VectorXd>* a) {
     optimizer.CalcAccelerations(v, a);
   }
 
-  static void CalcInverseDynamics(const TrajectoryOptimizer& optimizer,
+  static void CalcInverseDynamics(const TrajectoryOptimizer<double>& optimizer,
                                   const std::vector<VectorXd>& q,
                                   const std::vector<VectorXd>& v,
                                   const std::vector<VectorXd>& a,
-                                  TrajectoryOptimizerWorkspace* workspace,
+                                  TrajectoryOptimizerWorkspace<double>* workspace,
                                   std::vector<VectorXd>* tau) {
     optimizer.CalcInverseDynamics(q, v, a, workspace, tau);
   }
 
   static void CalcInverseDynamicsPartials(
-      const TrajectoryOptimizer& optimizer, const std::vector<VectorXd>& q,
+      const TrajectoryOptimizer<double>& optimizer, const std::vector<VectorXd>& q,
       const std::vector<VectorXd>& v, const std::vector<VectorXd>& a,
-      const std::vector<VectorXd>& tau, TrajectoryOptimizerWorkspace* workspace,
-      InverseDynamicsPartials* id_partials) {
+      const std::vector<VectorXd>& tau, TrajectoryOptimizerWorkspace<double>* workspace,
+      InverseDynamicsPartials<double>* id_partials) {
     optimizer.CalcInverseDynamicsPartials(q, v, a, tau, workspace, id_partials);
   }
 
-  static void CalcGradientFiniteDiff(const TrajectoryOptimizer& optimizer,
+  static void CalcGradientFiniteDiff(const TrajectoryOptimizer<double>& optimizer,
                                      const std::vector<VectorXd>& q,
-                                     TrajectoryOptimizerWorkspace* workspace,
+                                     TrajectoryOptimizerWorkspace<double>* workspace,
                                      EigenPtr<VectorXd> g) {
     optimizer.CalcGradientFiniteDiff(q, workspace, g);
   }
@@ -104,9 +104,8 @@
 
   // Create an optimizer
   TrajectoryOptimizer<double> optimizer(&plant, opt_prob);
-  TrajectoryOptimizerState<double> state = optimizer.ConstructState();
-  TrajectoryOptimizerWorkspace<double> workspace =
-      optimizer.ConstructWorkspace();
+  TrajectoryOptimizerState<double> state = optimizer.CreateState();
+  TrajectoryOptimizerWorkspace<double> workspace(num_steps, plant);
 
   // Make some fake data
   std::vector<VectorXd> q(num_steps + 1);
@@ -117,15 +116,14 @@
 
   // Compute the gradient analytically
   VectorXd g(plant.num_positions() * (num_steps + 1));
-  optimizer.UpdateState(q, &workspace, &state);
-  optimizer.CalcGradient(state, &workspace, &g);
+  optimizer.CalcGradient(state, &g);
 
   // Compute the gradient using autodiff
   std::unique_ptr<MultibodyPlant<AutoDiffXd>> plant_ad =
       systems::System<double>::ToAutoDiffXd(plant);
   TrajectoryOptimizer<AutoDiffXd> optimizer_ad(plant_ad.get(), opt_prob);
-  TrajectoryOptimizerState<AutoDiffXd> state_ad = optimizer_ad.ConstructState();
-  TrajectoryOptimizerWorkspace<AutoDiffXd> workspace_ad = optimizer_ad.ConstructWorkspace();
+  TrajectoryOptimizerState<AutoDiffXd> state_ad = optimizer_ad.CreateState();
+  TrajectoryOptimizerWorkspace<AutoDiffXd> workspace_ad(num_steps, *plant_ad);
 
   VectorXd q_vec(num_steps + 1);
   for (int t=0; t <= num_steps; ++t) {
@@ -188,16 +186,9 @@
   opt_prob.v_nom.setConstant(-0.1);
 
   // Create an optimizer
-<<<<<<< HEAD
-  TrajectoryOptimizer<double> optimizer(&plant, opt_prob);
-  TrajectoryOptimizerState<double> state = optimizer.ConstructState();
-  TrajectoryOptimizerWorkspace<double> workspace =
-      optimizer.ConstructWorkspace();
-=======
-  TrajectoryOptimizer optimizer(&plant, opt_prob);
-  TrajectoryOptimizerState state = optimizer.CreateState();
-  TrajectoryOptimizerWorkspace workspace(num_steps, plant);
->>>>>>> 1d3f8183
+  TrajectoryOptimizer<double> optimizer(&plant, opt_prob);
+  TrajectoryOptimizerState<double> state = optimizer.CreateState();
+  TrajectoryOptimizerWorkspace<double> workspace(num_steps, plant);
 
   // Make some fake data
   std::vector<VectorXd> q(num_steps + 1);
@@ -253,16 +244,9 @@
   plant.Finalize();
 
   // Create an optimizer
-<<<<<<< HEAD
-  TrajectoryOptimizer<double> optimizer(&plant, opt_prob);
-  TrajectoryOptimizerState<double> state = optimizer.ConstructState();
-  TrajectoryOptimizerWorkspace<double> workspace =
-      optimizer.ConstructWorkspace();
-=======
-  TrajectoryOptimizer optimizer(&plant, opt_prob);
-  TrajectoryOptimizerState state = optimizer.CreateState();
-  TrajectoryOptimizerWorkspace workspace(num_steps, plant);
->>>>>>> 1d3f8183
+  TrajectoryOptimizer<double> optimizer(&plant, opt_prob);
+  TrajectoryOptimizerState<double> state = optimizer.CreateState();
+  TrajectoryOptimizerWorkspace<double> workspace(num_steps, plant);
 
   // Make some fake data
   std::vector<VectorXd> q(num_steps + 1);
@@ -304,14 +288,8 @@
   opt_prob.q_init = Vector1d(0.0);
   opt_prob.v_init = Vector1d(0.1);
   opt_prob.num_steps = num_steps;
-<<<<<<< HEAD
-  TrajectoryOptimizer<double> optimizer(&plant, opt_prob);
-  TrajectoryOptimizerWorkspace<double> workspace =
-      optimizer.ConstructWorkspace();
-=======
-  TrajectoryOptimizer optimizer(&plant, opt_prob);
-  TrajectoryOptimizerWorkspace workspace(num_steps, plant);
->>>>>>> 1d3f8183
+  TrajectoryOptimizer<double> optimizer(&plant, opt_prob);
+  TrajectoryOptimizerWorkspace<double> workspace(num_steps, plant);
 
   // Create some fake data
   std::vector<VectorXd> q;
@@ -461,17 +439,10 @@
   v.push_back(Vector2d(-0.1, 0.0));
 
   // Compute the cost and compare with the true value
-<<<<<<< HEAD
-  TrajectoryOptimizer<double> optimizer(&plant, opt_prob);
-  TrajectoryOptimizerWorkspace<double> workspace =
-      optimizer.ConstructWorkspace();
-  double L = optimizer.CalcCost(q, v, tau, &workspace);
-=======
-  TrajectoryOptimizer optimizer(&plant, opt_prob);
-  TrajectoryOptimizerWorkspace workspace(num_steps, plant);
+  TrajectoryOptimizer<double> optimizer(&plant, opt_prob);
+  TrajectoryOptimizerWorkspace<double> workspace(num_steps, plant);
   double L =
       TrajectoryOptimizerTester::CalcCost(optimizer, q, v, tau, &workspace);
->>>>>>> 1d3f8183
   double L_gt =
       num_steps * dt * (2 * 0.1 + 2 * 0.2 + 2 * 0.5) + 2 * 0.3 + 2 * 0.4;
 
@@ -531,14 +502,8 @@
   // Create a trajectory optimizer object
   ProblemDefinition opt_prob;
   opt_prob.num_steps = num_steps;
-<<<<<<< HEAD
-  TrajectoryOptimizer<double> optimizer(&plant, opt_prob);
-  TrajectoryOptimizerWorkspace<double> workspace =
-      optimizer.ConstructWorkspace();
-=======
-  TrajectoryOptimizer optimizer(&plant, opt_prob);
-  TrajectoryOptimizerWorkspace workspace(num_steps, plant);
->>>>>>> 1d3f8183
+  TrajectoryOptimizer<double> optimizer(&plant, opt_prob);
+  TrajectoryOptimizerWorkspace<double> workspace(num_steps, plant);
 
   // Compute tau from q and v
   std::vector<VectorXd> tau(num_steps, VectorXd(1));
