--- conflicted
+++ resolved
@@ -26,7 +26,6 @@
 using multibody::Parser;
 using test::LimitMalloc;
 
-<<<<<<< HEAD
 GTEST_TEST(TrajectoryOptimizerTest, CalcGradient) {
   // Set up an optimization problem 
   const int num_steps = 5;
@@ -45,13 +44,6 @@
   opt_prob.v_nom = Vector1d(0.0);
 
   // Create a pendulum model
-=======
-GTEST_TEST(TrajectoryOptimizerTest, PendulumDtauDq) {
-  const int num_steps = 5;
-  const double dt = 1e-2;
-
-  // Set up a system model
->>>>>>> 36512c5e
   MultibodyPlant<double> plant(dt);
   const std::string urdf_file =
       FindResourceOrThrow("drake/examples/pendulum/Pendulum.urdf");
@@ -59,8 +51,8 @@
   plant.set_discrete_contact_solver(DiscreteContactSolver::kSap);
   plant.Finalize();
 
-<<<<<<< HEAD
   // Create an optimizer 
+  TrajectoryOptimizerWorkspace workspace(plant);
   TrajectoryOptimizer optimizer(&plant, opt_prob);
 
   // Make some fake data
@@ -77,22 +69,34 @@
   for (int j=0; j<g_gt.size(); ++j) {
     g_gt(j) = 123;
   }
-  optimizer.CalcGradientFiniteDiff(q, &g_gt);
+  optimizer.CalcGradientFiniteDiff(q, &workspace, &g_gt);
 
   // DEBUG
   std::vector<VectorXd> v(num_steps + 1);
   std::vector<VectorXd> tau(num_steps);
-  VectorXd a;
-  MultibodyForces<double> f_ext(plant);
   optimizer.CalcV(q, &v);
-  optimizer.CalcTau(q, v, &a, &f_ext, &tau);
+  optimizer.CalcTau(q, v, &workspace, &tau);
 
   for (VectorXd tau_t : tau) {
     std::cout << "tau[t]: " << tau_t << std::endl;
   }
 
   // Compute the gradient using our approximations
-=======
+}
+
+
+GTEST_TEST(TrajectoryOptimizerTest, PendulumDtauDq) {
+  const int num_steps = 5;
+  const double dt = 1e-2;
+
+  // Set up a system model
+  MultibodyPlant<double> plant(dt);
+  const std::string urdf_file =
+      FindResourceOrThrow("drake/examples/pendulum/Pendulum.urdf");
+  Parser(&plant).AddAllModelsFromFile(urdf_file);
+  plant.set_discrete_contact_solver(DiscreteContactSolver::kSap);
+  plant.Finalize();
+
   // Create a trajectory optimizer
   ProblemDefinition opt_prob;
   opt_prob.q_init = Vector1d(0.0);
@@ -157,7 +161,6 @@
     EXPECT_TRUE(CompareMatrices(grad_data.dtau_dqp[t], grad_data_gt.dtau_dqp[t],
                                 kTolerance, MatrixCompareType::relative));
   }
->>>>>>> 36512c5e
 }
 
 /**
