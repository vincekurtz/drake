#pragma once

#include <memory>
#include <vector>

#include "drake/common/eigen_types.h"
#include "drake/multibody/plant/multibody_plant.h"
#include "drake/traj_opt/inverse_dynamics_partials.h"
#include "drake/traj_opt/penta_diagonal_matrix.h"
#include "drake/traj_opt/problem_definition.h"
#include "drake/traj_opt/trajectory_optimizer_state.h"
#include "drake/traj_opt/trajectory_optimizer_workspace.h"
#include "drake/traj_opt/velocity_partials.h"
#include "drake/traj_opt/trajectory_optimizer_solution.h"

namespace drake {
namespace traj_opt {

using internal::PentaDiagonalMatrix;
using multibody::MultibodyPlant;
using systems::Context;

template <typename T>
class TrajectoryOptimizer {
 public:
  /**
   * Construct a new Trajectory Optimizer object.
   *
   * @param plant A model of the system that we're trying to find an optimal
   *              trajectory for.
   * @param prob Problem definition, including cost, initial and target states,
   *             etc.
   */
  TrajectoryOptimizer(const MultibodyPlant<T>* plant,
                      const ProblemDefinition& prob);

  /**
   * Convienience function to get the timestep of this optimization problem.
   *
   * @return double dt, the time step for this optimization problem
   */
  double time_step() const { return plant_->time_step(); }

  /**
   * Convienience function to get the time horizon (T) of this optimization
   * problem.
   *
   * @return int the number of time steps in the optimal trajectory.
   */
  int num_steps() const { return prob_.num_steps; }

  /**
   * Convienience function to get a const reference to the multibody plant that
   * we are optimizing over.
   *
   * @return const MultibodyPlant<T>&, the plant we're optimizing over.
   */
  const MultibodyPlant<T>& plant() const { return *plant_; }

  /**
   * Create a state object which contains the decision variables (generalized
   * positions at each timestep), along with a cache of other things that are
   * computed from positions, such as velocities, accelerations, forces, and
   * various derivatives.
   *
   * @return TrajectoryOptimizerState
   */
  TrajectoryOptimizerState<T> CreateState() const {
    return TrajectoryOptimizerState<T>(num_steps(), plant());
  }

  /**
   * Compute and return the total (unconstrained) cost of the optimization
   * problem,
   *
   *     L(q) = x_err(T)'*Qf*x_err(T)
   *                + dt*sum_{t=0}^{T-1} x_err(t)'*Q*x_err(t) + u(t)'*R*u(t),
   *
   * where:
   *      x_err(t) = x(t) - x_nom is the state error,
   *      T = num_steps() is the time horizon of the optimization problem,
   *      x(t) = [q(t); v(t)] is the system state at time t,
   *      u(t) are control inputs, and we assume (for now) that u(t) = tau(t),
   *      Q{f} = diag([Qq{f}, Qv{f}]) are a block diagonal PSD state-error
   *       weighting matrices,
   *      R is a PSD control weighting matrix.
   *
   * @param state optimizer state, including q, v, and tau
   * @return double, total cost
   */
  T CalcCost(const TrajectoryOptimizerState<T>& state) const;

  /**
   * Compute the gradient of the unconstrained cost L(q).
   *
   * @param state optimizer state, including q, v, tau, gradients, etc.
   * @param g a single VectorXd containing the partials of L w.r.t. each
   *          decision variable (q_t[i]).
   */
  void CalcGradient(const TrajectoryOptimizerState<T>& state,
                    EigenPtr<VectorX<T>> g) const;

  /**
   * Compute the Hessian of the unconstrained cost L(q) as a sparse
   * penta-diagonal matrix.
   *
   * @param state optimizer state, including q, v, tau, gradients, etc.
   * @param H a PentaDiagonalMatrix containing the second-order derivatives of
<<<<<<< HEAD
   *          the total cost L(q).
=======
   *          the total cost L(q). This matrix is composed of (num_steps+1 x
   *          num_steps+1) blocks of size (nq x nq) each.
>>>>>>> e94b2805
   */
  void CalcHessian(const TrajectoryOptimizerState<T>& state,
                   PentaDiagonalMatrix<T>* H) const;

<<<<<<< HEAD
  /**
   * Solve the optimization from the given initial guess, which may or may not
   * be dynamically feasible.
   *
   * @param q_guess a sequence of generalized positions corresponding to the initial guess
   * @param solution a container for the optimal solution, including velocities and torques
   * @return SolverFlag
   */
  SolverFlag Solve(const std::vector<MatrixX<T>> q_guess,
                   TrajectoryOptimizerSolution<T>* solution) const;

=======
>>>>>>> e94b2805
 private:
  // Friend class to facilitate testing.
  friend class TrajectoryOptimizerTester;

  /**
   * Compute everything in the state's cache (v, a, tau, dv_dq, dtau_dq)
   * to correspond to the state's generalized positions q.
   *
   * @param state optimizer state to update.
   */
  void UpdateCache(const TrajectoryOptimizerState<T>& state) const;

  /**
   * Compute the total cost of the unconstrained problem.
   *
   * This is for (finite-differences) testing purposes only.
   *
   * @param q sequence of generalized positions
   * @param v sequence of generalized velocities (consistent with q)
   * @param tau sequence of generalized forces (consistent with q and v)
   * @param workspace scratch space for intermediate computations
   * @return double, total cost
   */
  T CalcCost(const std::vector<VectorX<T>>& q, const std::vector<VectorX<T>>& v,
             const std::vector<VectorX<T>>& tau,
             TrajectoryOptimizerWorkspace<T>* workspace) const;

  /**
   * Compute a sequence of generalized velocities v from a sequence of
   * generalized positions, where
   *
   *     v_t = (q_t - q_{t-1})/dt            (1)
   *
   * v and q are each vectors of length num_steps+1,
   *
   *     v = [v(0), v(1), v(2), ..., v(num_steps)],
   *     q = [q(0), q(1), q(2), ..., q(num_steps)].
   *
   * Note that v0 = v_init is defined by the initial state of the optimization
   * problem, rather than Equation (1) above.
   *
   * @param q sequence of generalized positions
   * @param v sequence of generalized velocities
   */
  void CalcVelocities(const std::vector<VectorX<T>>& q,
                      std::vector<VectorX<T>>* v) const;

  /**
   * Compute a sequence of generalized accelerations a from a sequence of
   * generalized velocities,
   *
   *    a_t = (v_{t+1} - v_{t})/dt,
   *
   * where v is of length (num_steps+1) and a is of length num_steps:
   *
   *     v = [v(0), v(1), v(2), ..., v(num_steps)],
   *     a = [a(0), a(1), a(2), ..., a(num_steps-1)].
   *
   * @param v sequence of generalized velocities
   * @param a sequence of generalized accelerations
   */
  void CalcAccelerations(const std::vector<VectorX<T>>& v,
                         std::vector<VectorX<T>>* a) const;

  /**
   * Compute a sequence of generalized forces t from sequences of generalized
   * accelerations, velocities, and positions, where generalized forces are
   * defined by the inverse dynamics,
   *
   *    tau_t = M*(v_{t+1}-v_t})/dt + D*v_{t+1} - k(q_t,v_t)
   *                               - (1/dt) *J'*gamma(v_{t+1},q_t).
   *
   * Note that q and v have length num_steps+1,
   *
   *  q = [q(0), q(1), ..., q(num_steps)],
   *  v = [v(0), v(1), ..., v(num_steps)],
   *
   * while a and tau have length num_steps,
   *
   *  a = [a(0), a(1), ..., a(num_steps-1)],
   *  tau = [tau(0), tau(1), ..., tau(num_steps-1)],
   *
   * i.e., tau(t) takes us us from t to t+1.
   *
   * @param q sequence of generalized positions
   * @param v sequence of generalized velocities
   * @param a sequence of generalized accelerations
   * @param workspace scratch space for intermediate computations
   * @param tau sequence of generalized forces
   */
  void CalcInverseDynamics(const std::vector<VectorX<T>>& q,
                           const std::vector<VectorX<T>>& v,
                           const std::vector<VectorX<T>>& a,
                           TrajectoryOptimizerWorkspace<T>* workspace,
                           std::vector<VectorX<T>>* tau) const;

  /**
   * Helper function for computing the inverse dynamics
   *
   *  tau = ID(a, v, q, f_ext)
   *
   * at a single timestep.
   *
   * @param q generalized position
   * @param v generalized velocity
   * @param a generalized acceleration
   * @param workspace scratch space for intermediate computations
   * @param tau generalized forces
   */
  void CalcInverseDynamicsSingleTimeStep(
      const VectorX<T>& q, const VectorX<T>& v, const VectorX<T>& a,
      TrajectoryOptimizerWorkspace<T>* workspace, VectorX<T>* tau) const;

  /**
   * Compute partial derivatives of the inverse dynamics
   *
   *    tau_t = ID(q_{t-1}, q_t, q_{t+1})
   *
   * and store them in the given InverseDynamicsPartials struct.
   *
   * @param q sequence of generalized positions
   * @param v sequence of generalized velocities (computed from q)
   * @param a sequence of generalized accelerations (computed from q)
   * @param tau sequence of generalized forces (computed from q)
   * @param workspace scratch space for intermediate computations
   * @param id_partials struct for holding dtau/dq
   */
  void CalcInverseDynamicsPartials(
      const std::vector<VectorX<T>>& q, const std::vector<VectorX<T>>& v,
      const std::vector<VectorX<T>>& a, const std::vector<VectorX<T>>& tau,
      TrajectoryOptimizerWorkspace<T>* workspace,
      InverseDynamicsPartials<T>* id_partials) const;

  /**
   * Compute partial derivatives of the generalized velocities
   *
   *    v_t = N+(q_t) * (q_t - q_{t-1}) / dt
   *
   * and store them in the given VelocityPartials struct
   *
   * @param q sequence of generalized positions
   * @param v_partials struct for holding dv/dq
   */
  void CalcVelocityPartials(const std::vector<VectorX<T>>& q,
                            VelocityPartials<T>* v_partials) const;

  /**
   * Compute partial derivatives of the inverse dynamics
   *
   *    tau_t = ID(q_{t-1}, q_t, q_{t+1})
   *
   * using finite differences.
   *
   * For testing purposes only - this is very inefficient.
   *
   * @param q sequence of generalized positions
   * @param v sequence of generalized velocities (computed from q)
   * @param a sequence of generalized accelerations (computed from q)
   * @param tau sequence of generalized forces (computed from q)
   * @param workspace scratch space for intermediate computations
   * @param id_partials struct for holding dtau/dq
   */
  void CalcInverseDynamicsPartialsFiniteDiff(
      const std::vector<VectorX<T>>& q, const std::vector<VectorX<T>>& v,
      const std::vector<VectorX<T>>& a, const std::vector<VectorX<T>>& tau,
      TrajectoryOptimizerWorkspace<T>* workspace,
      InverseDynamicsPartials<T>* id_partials) const;

  /**
   * Compute the gradient of the unconstrained cost L(q) using finite
   * differences.
   *
   * Uses central differences, so with a perturbation on the order of eps^(1/3),
   * we expect errors on the order of eps^(2/3).
   *
   * For testing purposes only.
   *
   * @param q vector of generalized positions at each timestep
   * @param g a single VectorX<T> containing the partials of L w.r.t. each
   *          decision variable (q_t[i]).
   */
  void CalcGradientFiniteDiff(const TrajectoryOptimizerState<T>& state,
                              EigenPtr<VectorX<T>> g) const;

  // A model of the system that we are trying to find an optimal trajectory for.
  const MultibodyPlant<T>* plant_;

  // A context corresponding to plant_, to enable dynamics computations.
  std::unique_ptr<Context<T>> context_;

  // Stores the problem definition, including cost, time horizon, initial state,
  // target state, etc.
  const ProblemDefinition prob_;

  // Joint damping coefficients for the plant under consideration
  VectorX<T> joint_damping_;
};

}  // namespace traj_opt
}  // namespace drake<|MERGE_RESOLUTION|>--- conflicted
+++ resolved
@@ -8,10 +8,10 @@
 #include "drake/traj_opt/inverse_dynamics_partials.h"
 #include "drake/traj_opt/penta_diagonal_matrix.h"
 #include "drake/traj_opt/problem_definition.h"
+#include "drake/traj_opt/trajectory_optimizer_solution.h"
 #include "drake/traj_opt/trajectory_optimizer_state.h"
 #include "drake/traj_opt/trajectory_optimizer_workspace.h"
 #include "drake/traj_opt/velocity_partials.h"
-#include "drake/traj_opt/trajectory_optimizer_solution.h"
 
 namespace drake {
 namespace traj_opt {
@@ -106,30 +106,25 @@
    *
    * @param state optimizer state, including q, v, tau, gradients, etc.
    * @param H a PentaDiagonalMatrix containing the second-order derivatives of
-<<<<<<< HEAD
-   *          the total cost L(q).
-=======
    *          the total cost L(q). This matrix is composed of (num_steps+1 x
    *          num_steps+1) blocks of size (nq x nq) each.
->>>>>>> e94b2805
    */
   void CalcHessian(const TrajectoryOptimizerState<T>& state,
                    PentaDiagonalMatrix<T>* H) const;
 
-<<<<<<< HEAD
   /**
    * Solve the optimization from the given initial guess, which may or may not
    * be dynamically feasible.
    *
-   * @param q_guess a sequence of generalized positions corresponding to the initial guess
-   * @param solution a container for the optimal solution, including velocities and torques
+   * @param q_guess a sequence of generalized positions corresponding to the
+   * initial guess
+   * @param solution a container for the optimal solution, including velocities
+   * and torques
    * @return SolverFlag
    */
   SolverFlag Solve(const std::vector<MatrixX<T>> q_guess,
                    TrajectoryOptimizerSolution<T>* solution) const;
 
-=======
->>>>>>> e94b2805
  private:
   // Friend class to facilitate testing.
   friend class TrajectoryOptimizerTester;
