#pragma once

#include <memory>
#include <optional>
#include <string>
#include <tuple>
#include <vector>

#include "drake/common/eigen_types.h"
#include "drake/multibody/plant/multibody_plant.h"
#include "drake/traj_opt/inverse_dynamics_partials.h"
#include "drake/traj_opt/penta_diagonal_matrix.h"
#include "drake/traj_opt/problem_definition.h"
#include "drake/traj_opt/solver_parameters.h"
#include "drake/traj_opt/trajectory_optimizer_solution.h"
#include "drake/traj_opt/trajectory_optimizer_state.h"
#include "drake/traj_opt/trajectory_optimizer_workspace.h"
#include "drake/traj_opt/velocity_partials.h"

namespace drake {
namespace systems {
// Forward declaration to avoid polluting this namespace with systems:: stuff.
template <typename>
class Diagram;
}  // namespace systems

namespace traj_opt {

using internal::PentaDiagonalMatrix;
using multibody::MultibodyPlant;
using systems::Context;
using systems::Diagram;

template <typename T>
class TrajectoryOptimizer {
 public:
  /**
   * Construct a new Trajectory Optimizer object.
   *
   * @param plant A model of the system that we're trying to find an optimal
   *              trajectory for.
   * @param context A context for the plant, used to perform various multibody
   *                dynamics computations. Should be part of a larger Diagram
   *                context, and be connected to a scene graph.
   * @param prob Problem definition, including cost, initial and target states,
   *             etc.
   * @param params solver parameters, including max iterations, linesearch
   *               method, etc.
   */
  // TODO(amcastro-tri): Get rid of this constructor. Favor the new construction
  // below so that we can cache the context at each time step in the state.
  TrajectoryOptimizer(const MultibodyPlant<T>* plant, Context<T>* context,
                      const ProblemDefinition& prob,
                      const SolverParameters& params = SolverParameters{});

  /**
   * Construct a new Trajectory Optimizer object.
   *
   * @param diagram Diagram for the entire model that will include the plant and
   * SceneGraph for geometric queries. Used to allocate context resources.
   * @param plant A model of the system that we're trying to find an optimal
   *              trajectory for.
   * @param prob Problem definition, including cost, initial and target states,
   *             etc.
   * @param params solver parameters, including max iterations, linesearch
   *               method, etc.
   */
  TrajectoryOptimizer(const Diagram<T>* diagram, const MultibodyPlant<T>* plant,
                      const ProblemDefinition& prob,
                      const SolverParameters& params = SolverParameters{});

  /**
   * Convienience function to get the timestep of this optimization problem.
   *
   * @return double dt, the time step for this optimization problem
   */
  double time_step() const { return plant_->time_step(); }

  /**
   * Convienience function to get the time horizon (T) of this optimization
   * problem.
   *
   * @return int the number of time steps in the optimal trajectory.
   */
  int num_steps() const { return prob_.num_steps; }

  /**
   * Convienience function to get a const reference to the multibody plant that
   * we are optimizing over.
   *
   * @return const MultibodyPlant<T>&, the plant we're optimizing over.
   */
  const MultibodyPlant<T>& plant() const { return *plant_; }

  /**
   * Create a state object which contains the decision variables (generalized
   * positions at each timestep), along with a cache of other things that are
   * computed from positions, such as velocities, accelerations, forces, and
   * various derivatives.
   *
   * @return TrajectoryOptimizerState
   */
  TrajectoryOptimizerState<T> CreateState() const {
    if (diagram_ != nullptr) {
      return TrajectoryOptimizerState<T>(num_steps(), *diagram_, plant());
    }
    return TrajectoryOptimizerState<T>(num_steps(), plant());
  }

  /**
   * Compute the gradient of the unconstrained cost L(q).
   *
   * @param state optimizer state, including q, v, tau, gradients, etc.
   * @param g a single VectorXd containing the partials of L w.r.t. each
   *          decision variable (q_t[i]).
   */
  void CalcGradient(const TrajectoryOptimizerState<T>& state,
                    EigenPtr<VectorX<T>> g) const;

  /**
   * Compute the Hessian of the unconstrained cost L(q) as a sparse
   * penta-diagonal matrix.
   *
   * @param state optimizer state, including q, v, tau, gradients, etc.
   * @param H a PentaDiagonalMatrix containing the second-order derivatives of
   *          the total cost L(q). This matrix is composed of (num_steps+1 x
   *          num_steps+1) blocks of size (nq x nq) each.
   */
  void CalcHessian(const TrajectoryOptimizerState<T>& state,
                   PentaDiagonalMatrix<T>* H) const;

  /**
   * Solve the optimization from the given initial guess, which may or may not
   * be dynamically feasible.
   *
   * @param q_guess a sequence of generalized positions corresponding to the
   * initial guess
   * @param solution a container for the optimal solution, including velocities
   * and torques
   * @param stats a container for other timing and iteration-specific
   * data regarding the solve process.
   * @return SolverFlag
   */
  SolverFlag Solve(const std::vector<VectorX<T>>& q_guess,
                   TrajectoryOptimizerSolution<T>* solution,
                   TrajectoryOptimizerStats<T>* stats) const;

  // Evaluates the MultibodyPlant context at the t-th time.
  const Context<T>& EvalPlantContext(const TrajectoryOptimizerState<T>& state,
                                     int t) const;

  // Evaluator functions to get data from the state's cache, and update it if
  // necessary.
  const std::vector<VectorX<T>>& EvalV(
      const TrajectoryOptimizerState<T>& state) const;
  const std::vector<VectorX<T>>& EvalA(
      const TrajectoryOptimizerState<T>& state) const;
  const std::vector<VectorX<T>>& EvalTau(
      const TrajectoryOptimizerState<T>& state) const;

  const VelocityPartials<T>& EvalVelocityPartials(
      const TrajectoryOptimizerState<T>& state) const;
  const InverseDynamicsPartials<T>& EvalInverseDynamicsPartials(
      const TrajectoryOptimizerState<T>& state) const;

  const T EvalCost(const TrajectoryOptimizerState<T>& state) const;
  const PentaDiagonalMatrix<T>& EvalHessian(
      const TrajectoryOptimizerState<T>& state) const;
  const VectorX<T>& EvalGradient(
      const TrajectoryOptimizerState<T>& state) const;

<<<<<<< HEAD
  const std::vector<MatrixX<T>>& EvalMassMatrix(
      const TrajectoryOptimizerState<T>& state) const;
=======
  /* Evaluates the signed distance pairs for the t-th step stored in `state`. */
  const std::vector<geometry::SignedDistancePair<T>>& EvalSignedDistancePairs(
      const TrajectoryOptimizerState<T>& state, int t) const;

  /* Evaluates data storing contact Jacobians at all time steps in `state`. */
  const typename TrajectoryOptimizerCache<T>::ContactJacobianData&
  EvalContactJacobianData(const TrajectoryOptimizerState<T>& state) const;
>>>>>>> 1e383382

 private:
  // Friend class to facilitate testing.
  friend class TrajectoryOptimizerTester;

  /**
   * Solve the optimization problem from the given initial guess using a
   * linesearch strategy.
   *
   * @param q_guess a sequence of generalized positions corresponding to the
   * initial guess
   * @param solution a container for the optimal solution, including velocities
   * and torques
   * @param stats a container for other timing and iteration-specific
   * data regarding the solve process.
   * @return SolverFlag
   */
  SolverFlag SolveWithLinesearch(const std::vector<VectorX<T>>& q_guess,
                                 TrajectoryOptimizerSolution<T>* solution,
                                 TrajectoryOptimizerStats<T>* stats) const;

  /**
   * Solve the optimization problem from the given initial guess using a trust
   * region strategy.
   *
   * @param q_guess a sequence of generalized positions corresponding to the
   * initial guess
   * @param solution a container for the optimal solution, including velocities
   * and torques
   * @param stats a container for other timing and iteration-specific
   * data regarding the solve process.
   * @return SolverFlag
   */
  SolverFlag SolveWithTrustRegion(const std::vector<VectorX<T>>& q_guess,
                                  TrajectoryOptimizerSolution<T>* solution,
                                  TrajectoryOptimizerStats<T>* stats) const;

  // Updates `cache` to store q and v from `state`.
  void CalcContextCache(
      const TrajectoryOptimizerState<T>& state,
      typename TrajectoryOptimizerCache<T>::ContextCache* cache) const;

  /**
   * Compute all of the "trajectory data" (velocities v, accelerations a,
   * torques tau) in the state's cache to correspond to the state's generalized
   * positions q.
   *
   * @param state optimizer state to update.
   */
  void CalcCacheTrajectoryData(const TrajectoryOptimizerState<T>& state) const;

  /**
   * Return the total (unconstrained) cost of the optimization problem,
   *
   *     L(q) = x_err(T)'*Qf*x_err(T)
   *                + dt*sum_{t=0}^{T-1} x_err(t)'*Q*x_err(t) + u(t)'*R*u(t),
   *
   * where:
   *      x_err(t) = x(t) - x_nom is the state error,
   *      T = num_steps() is the time horizon of the optimization problem,
   *      x(t) = [q(t); v(t)] is the system state at time t,
   *      u(t) are control inputs, and we assume (for now) that u(t) = tau(t),
   *      Q{f} = diag([Qq{f}, Qv{f}]) are a block diagonal PSD state-error
   *       weighting matrices,
   *      R is a PSD control weighting matrix.
   *
   * A cached version of this cost is stored in the state. If the cache is up to
   * date, simply return that cost.
   *
   * @param state optimizer state
   * @return double, total cost
   */
  T CalcCost(const TrajectoryOptimizerState<T>& state) const;

  /**
   * Compute the total cost of the unconstrained problem.
   *
   * @param q sequence of generalized positions
   * @param v sequence of generalized velocities (consistent with q)
   * @param tau sequence of generalized forces (consistent with q and v)
   * @param workspace scratch space for intermediate computations
   * @return double, total cost
   */
  T CalcCost(const std::vector<VectorX<T>>& q, const std::vector<VectorX<T>>& v,
             const std::vector<VectorX<T>>& tau,
             TrajectoryOptimizerWorkspace<T>* workspace) const;

  /**
   * Compute a sequence of generalized velocities v from a sequence of
   * generalized positions, where
   *
   *     v_t = (q_t - q_{t-1})/dt            (1)
   *
   * v and q are each vectors of length num_steps+1,
   *
   *     v = [v(0), v(1), v(2), ..., v(num_steps)],
   *     q = [q(0), q(1), q(2), ..., q(num_steps)].
   *
   * Note that v0 = v_init is defined by the initial state of the optimization
   * problem, rather than Equation (1) above.
   *
   * @param q sequence of generalized positions
   * @param v sequence of generalized velocities
   */
  void CalcVelocities(const std::vector<VectorX<T>>& q,
                      std::vector<VectorX<T>>* v) const;

  /**
   * Compute a sequence of generalized accelerations a from a sequence of
   * generalized velocities,
   *
   *    a_t = (v_{t+1} - v_{t})/dt,
   *
   * where v is of length (num_steps+1) and a is of length num_steps:
   *
   *     v = [v(0), v(1), v(2), ..., v(num_steps)],
   *     a = [a(0), a(1), a(2), ..., a(num_steps-1)].
   *
   * @param v sequence of generalized velocities
   * @param a sequence of generalized accelerations
   */
  void CalcAccelerations(const std::vector<VectorX<T>>& v,
                         std::vector<VectorX<T>>* a) const;

  /**
   * Compute a sequence of generalized forces t from sequences of generalized
   * accelerations, velocities, and positions, where generalized forces are
   * defined by the inverse dynamics,
   *
   *    tau_t = M*(v_{t+1}-v_t})/dt + D*v_{t+1} - k(q_t,v_t)
   *                               - (1/dt) *J'*gamma(v_{t+1},q_t).
   *
   * Note that q and v have length num_steps+1,
   *
   *  q = [q(0), q(1), ..., q(num_steps)],
   *  v = [v(0), v(1), ..., v(num_steps)],
   *
   * while a and tau have length num_steps,
   *
   *  a = [a(0), a(1), ..., a(num_steps-1)],
   *  tau = [tau(0), tau(1), ..., tau(num_steps-1)],
   *
   * i.e., tau(t) takes us us from t to t+1.
   *
   * @param q sequence of generalized positions
   * @param v sequence of generalized velocities
   * @param a sequence of generalized accelerations
   * @param workspace scratch space for intermediate computations
   * @param tau sequence of generalized forces
   */
  void CalcInverseDynamics(const std::vector<VectorX<T>>& q,
                           const std::vector<VectorX<T>>& v,
                           const std::vector<VectorX<T>>& a,
                           TrajectoryOptimizerWorkspace<T>* workspace,
                           std::vector<VectorX<T>>* tau) const;

  /**
   * Helper function for computing the inverse dynamics
   *
   *  tau = ID(a, v, q, f_ext)
   *
   * at a single timestep.
   *
   * @param q generalized position
   * @param v generalized velocity
   * @param a generalized acceleration
   * @param workspace scratch space for intermediate computations
   * @param tau generalized forces
   */
  void CalcInverseDynamicsSingleTimeStep(
      const VectorX<T>& q, const VectorX<T>& v, const VectorX<T>& a,
      TrajectoryOptimizerWorkspace<T>* workspace, VectorX<T>* tau) const;

  /**
   * Calculate the force contribution from contacts for each body, and add them
   * into the given MultibodyForces object.
   *
   * @param forces total forces applied to the plant, which we will add into.
   * @pre generalized positions (q) and velocities (v) have been properly set in
   *      context_
   */
  void CalcContactForceContribution(MultibodyForces<T>* forces) const;

  /* Computes signed distance data for all time configurations in `state`. */
  void CalcSdfData(
      const TrajectoryOptimizerState<T>& state,
      typename TrajectoryOptimizerCache<T>::SdfData* sdf_data) const;  

  /* Helper to compute the contact Jacobian for the configuration stored in
  `context`. Signed distance pairs `sdf_pairs` must be consistent with
  `context`. */
  void CalcContactJacobian(
      const Context<T>& context,
      const std::vector<geometry::SignedDistancePair<T>>& sdf_pairs,
      MatrixX<T>* J, std::vector<math::RotationMatrix<T>>* R_WC,
      std::vector<std::pair<BodyIndex, BodyIndex>>* body_pairs) const;

  /* Computes the Jacobian data for all time step configurations stored in
   * `state`.*/
  void CalcContactJacobianData(
      const TrajectoryOptimizerState<T>& state,
      typename TrajectoryOptimizerCache<T>::ContactJacobianData*
          contact_jacobian_data) const;  

  /**
   * Compute the mass matrix M(q_{t+1}) at each timestep from t=0 to
   * t=num_steps.
   *
   * @param state optimizer state containing q at each timestep
   * @param mass_matrix vector of mass matrices to set
   */
  void CalcMassMatrix(const TrajectoryOptimizerState<T>& state,
                      std::vector<MatrixX<T>>* mass_matrix) const;

  /**
   * Compute partial derivatives of the inverse dynamics
   *
   *    tau_t = ID(q_{t-1}, q_t, q_{t+1})
   *
   * and store them in the given InverseDynamicsPartials struct.
   *
   * @param state optimizer state containing q (and various things we can
   * compute from q)
   * @param id_partials struct for holding dtau/dq
   */
  void CalcInverseDynamicsPartials(
      const TrajectoryOptimizerState<T>& state,
      InverseDynamicsPartials<T>* id_partials) const;

  /**
   * Compute partial derivatives of the generalized velocities
   *
   *    v_t = N+(q_t) * (q_t - q_{t-1}) / dt
   *
   * and store them in the given VelocityPartials struct
   *
   * @param q sequence of generalized positions
   * @param v_partials struct for holding dv/dq
   */
  void CalcVelocityPartials(const std::vector<VectorX<T>>& q,
                            VelocityPartials<T>* v_partials) const;

  /**
   * Compute partial derivatives of the inverse dynamics
   *
   *    tau_t = ID(q_{t-1}, q_t, q_{t+1})
   *
   * using finite differences.
   *
   * @param state optimizer state containing q (and various things we can
   * compute from q)
   * @param id_partials struct for holding dtau/dq
   */
  void CalcInverseDynamicsPartialsFiniteDiff(
      const TrajectoryOptimizerState<T>& state,
      InverseDynamicsPartials<T>* id_partials) const;

  /**
   * Compute partial derivatives of the inverse dynamics
   *
   *    tau_t = ID(q_{t-1}, q_t, q_{t+1})
   *
   * using an analytical approximation.
   *
   * @param state optimizer state containing q (and various things we can
   * compute from q)
   * @param id_partials struct for holding dtau/dq
   */
  void CalcInverseDynamicsPartialsAnalyticalApproximation(
      const TrajectoryOptimizerState<T>& state,
      InverseDynamicsPartials<T>* id_partials) const;

  /**
   * Compute the gradient of the unconstrained cost L(q) using finite
   * differences.
   *
   * Uses central differences, so with a perturbation on the order of eps^(1/3),
   * we expect errors on the order of eps^(2/3).
   *
   * For testing purposes only.
   *
   * @param q vector of generalized positions at each timestep
   * @param g a single VectorX<T> containing the partials of L w.r.t. each
   *          decision variable (q_t[i]).
   */
  void CalcGradientFiniteDiff(const TrajectoryOptimizerState<T>& state,
                              EigenPtr<VectorX<T>> g) const;

  /**
   * Compute the linesearch parameter alpha given a linesearch direction
   * dq. In other words, approximately solve the optimization problem
   *
   *      min_{alpha} L(q + alpha*dq).
   *
   * @param state the optimizer state containing q and everything that we
   *              compute from q
   * @param dq search direction, stacked as one large vector
   * @param scratch_state scratch state variable used for computing L(q +
   *                      alpha*dq)
   * @return double, the linesearch parameter alpha
   * @return int, the number of linesearch iterations
   */
  std::tuple<double, int> Linesearch(
      const TrajectoryOptimizerState<T>& state, const VectorX<T>& dq,
      TrajectoryOptimizerState<T>* scratch_state) const;

  /**
   * Debugging function which saves the line-search residual
   *
   *    phi(alpha) = L(q + alpha*dq)
   *
   * for various values of alpha to a file.
   *
   * This allows us to make a nice plot in python after the fact
   */
  void SaveLinesearchResidual(
      const TrajectoryOptimizerState<T>& state, const VectorX<T>& dq,
      TrajectoryOptimizerState<T>* scratch_state,
      const std::string filename = "linesearch_data.csv") const;

  /**
   * Simple backtracking linesearch strategy to find alpha that satisfies
   *
   *    L(q + alpha*dq) < L(q) + c*g'*dq
   *
   * and is (approximately) a local minimizer of L(q + alpha*dq).
   */
  std::tuple<double, int> BacktrackingLinesearch(
      const TrajectoryOptimizerState<T>& state, const VectorX<T>& dq,
      TrajectoryOptimizerState<T>* scratch_state) const;

  /**
   * Simple backtracking linesearch strategy to find alpha that satisfies
   *
   *    L(q + alpha*dq) < L(q) + c*g'*dq
   */
  std::tuple<double, int> ArmijoLinesearch(
      const TrajectoryOptimizerState<T>& state, const VectorX<T>& dq,
      TrajectoryOptimizerState<T>* scratch_state) const;

  /**
   * Compute the trust ratio
   *
   *           L(q) - L(q + dq)
   *    rho =  ----------------
   *             m(0) - m(dq)
   *
   * which compares the actual reduction in cost to the reduction in cost
   * predicted by the quadratic model
   *
   *    m(dq) = L + g'*dq + 1/2 dq'*H*dq
   *
   * @param state optimizer state containing q and everything computed from q
   * @param dq change in q, stacked in one large vector
   * @param scratch_state scratch state variable used to compute L(q+dq)
   * @return T, the trust region ratio
   */
  T CalcTrustRatio(const TrajectoryOptimizerState<T>& state,
                   const VectorX<T>& dq,
                   TrajectoryOptimizerState<T>* scratch_state) const;

  /**
   * Compute the dogleg step δq, which approximates the solution to the
   * trust-region sub-problem
   *
   *   min_{δq} L(q) + g(q)'*δq + 1/2 δq'*H(q)*δq
   *   s.t.     ‖ δq ‖ <= Δ
   *
   * @param state the optimizer state, containing q and the ability to compute
   * g(q) and H(q)
   * @param Delta the trust region size
   * @param dq  the dogleg step (change in decision variables)
   * @return true if the step intersects the trust region
   * @return false if the step is in the interior of the trust region
   */
  bool CalcDoglegPoint(const TrajectoryOptimizerState<T>& state,
                       const double Delta, VectorX<T>* dq) const;

  /**
   * Solve the scalar quadratic equation
   *
   *    a x² + b x + c = 0
   *
   * for the positive root. This problem arises from finding the intersection
   * between the trust region and the second leg of the dogleg path. Provided we
   * have properly checked that the trust region does intersect this seconds
   * leg, this quadratic equation has some special properties:
   *
   *     - a is strictly positive
   *     - there is exactly one positive root
   *     - this positive root is in (0,1)
   *
   * @param a the first coefficient
   * @param b the second coefficient
   * @param c the third coefficient
   * @return T the positive root
   */
  T SolveDoglegQuadratic(const T& a, const T& b, const T& c) const;

  /**
   * Save the cost L(q) for a variety of values of q so that we can make a
   * contour plot (later) in python.
   *
   * Only changes the first two values of q(t) at t=1, so we can plot in 2d.
   *
   * @param scratch_state State variable used to compute L(q) for a variety of
   * values of q.
   */
  void SaveContourPlotDataFirstTwoVariables(
      TrajectoryOptimizerState<T>* scratch_state) const;

  /**
   * Save the cost, gradient, and Hessian accross a range of values of q(1)[0],
   * where q(1)[0] is the first state variable at timestep t=1.
   *
   * This data will be used later to make debugging plots of L, g, and H.
   *
   * @param scratch_state State variable used to compute L(q), g(q), and H(q).
   */
  void SaveLinePlotDataFirstVariable(
      TrajectoryOptimizerState<T>* scratch_state) const;

  /**
   * Clear the file `iteration_data.csv` and write a csv header so we can later
   * record iteration data with SaveIterationData().
   */
  void SetupIterationDataFile() const;

  /**
   * Save iteration-specific data (like cost, q, etc) to a file.
   *
   * @param iter_num iteration number
   * @param Delta trust region radius
   * @param dq change in first decision variable
   * @param rho trust ratio
   * @param state state variable used to store q and compute L(q), g(q), H(q),
   * etc
   */
  void SaveIterationData(const int iter_num, const double Delta,
                         const double dq, const double rho,
                         const TrajectoryOptimizerState<T>& state) const;

  /**
   * Clear the file `quadratic_data.csv` and write a csv header so we can later
   * record iteration data with SaveQuadraticDataFirstTwoVariables().
   */
  void SetupQuadraticDataFile() const;

  /**
   * Save the cost L(q), gradient g(q), and Hessian approximation H(q) for the
   * first two variables of the optimization problem at the given iteration.
   *
   * @warning this appends a row to `quadratic_data.csv`, without
   * establishing any csv header or clearning the file. Make sure to call
   * SetupQuadraticDataFile() first.
   *
   * @param iter_num iteration number that we're on
   * @param Delta trust region radius
   * @param dq variable step for this iteration.
   * @param state optimizer state containing q, from which we can compute L, g,
   * and H
   */
  void SaveQuadraticDataFirstTwoVariables(
      const int iter_num, const double Delta, const VectorX<T>& dq,
      const TrajectoryOptimizerState<T>& state) const;

  // Diagram of containing the plant_ model and scene graph. Needed to allocate
  // context resources.
  const Diagram<T>* diagram_{nullptr};

  // A model of the system that we are trying to find an optimal trajectory for.
  const MultibodyPlant<T>* plant_{nullptr};

  // A context corresponding to plant_, to enable dynamics computations. Must be
  // connected to a larger Diagram with a SceneGraph for systems with contact.
  Context<T>* context_{nullptr};

  // Temporary workaround for when context_ is not provided at construction.
  // TODO(amcastro-tri): Get rid of context_ and owned_context_.
  std::unique_ptr<Context<T>> owned_context_;

  // Stores the problem definition, including cost, time horizon, initial state,
  // target state, etc.
  const ProblemDefinition prob_;

  // Joint damping coefficients for the plant under consideration
  VectorX<T> joint_damping_;

  // Various parameters
  const SolverParameters params_;
};

// Declare template specializations
template <>
SolverFlag TrajectoryOptimizer<double>::SolveWithLinesearch(
    const std::vector<VectorXd>&, TrajectoryOptimizerSolution<double>*,
    TrajectoryOptimizerStats<double>*) const;

template <>
SolverFlag TrajectoryOptimizer<double>::SolveWithTrustRegion(
    const std::vector<VectorXd>&, TrajectoryOptimizerSolution<double>*,
    TrajectoryOptimizerStats<double>*) const;

}  // namespace traj_opt
}  // namespace drake<|MERGE_RESOLUTION|>--- conflicted
+++ resolved
@@ -4,6 +4,7 @@
 #include <optional>
 #include <string>
 #include <tuple>
+#include <utility>
 #include <vector>
 
 #include "drake/common/eigen_types.h"
@@ -169,10 +170,9 @@
   const VectorX<T>& EvalGradient(
       const TrajectoryOptimizerState<T>& state) const;
 
-<<<<<<< HEAD
   const std::vector<MatrixX<T>>& EvalMassMatrix(
       const TrajectoryOptimizerState<T>& state) const;
-=======
+
   /* Evaluates the signed distance pairs for the t-th step stored in `state`. */
   const std::vector<geometry::SignedDistancePair<T>>& EvalSignedDistancePairs(
       const TrajectoryOptimizerState<T>& state, int t) const;
@@ -180,7 +180,6 @@
   /* Evaluates data storing contact Jacobians at all time steps in `state`. */
   const typename TrajectoryOptimizerCache<T>::ContactJacobianData&
   EvalContactJacobianData(const TrajectoryOptimizerState<T>& state) const;
->>>>>>> 1e383382
 
  private:
   // Friend class to facilitate testing.
@@ -367,7 +366,7 @@
   /* Computes signed distance data for all time configurations in `state`. */
   void CalcSdfData(
       const TrajectoryOptimizerState<T>& state,
-      typename TrajectoryOptimizerCache<T>::SdfData* sdf_data) const;  
+      typename TrajectoryOptimizerCache<T>::SdfData* sdf_data) const;
 
   /* Helper to compute the contact Jacobian for the configuration stored in
   `context`. Signed distance pairs `sdf_pairs` must be consistent with
@@ -383,7 +382,7 @@
   void CalcContactJacobianData(
       const TrajectoryOptimizerState<T>& state,
       typename TrajectoryOptimizerCache<T>::ContactJacobianData*
-          contact_jacobian_data) const;  
+          contact_jacobian_data) const;
 
   /**
    * Compute the mass matrix M(q_{t+1}) at each timestep from t=0 to
