#pragma once

#include <memory>
#include <optional>
#include <string>
#include <tuple>
#include <utility>
#include <vector>

#include "drake/common/eigen_types.h"
#include "drake/common/profiler.h"
#include "drake/multibody/plant/multibody_plant.h"
#include "drake/traj_opt/inverse_dynamics_partials.h"
#include "drake/traj_opt/penta_diagonal_matrix.h"
#include "drake/traj_opt/problem_definition.h"
#include "drake/traj_opt/solver_parameters.h"
#include "drake/traj_opt/trajectory_optimizer_solution.h"
#include "drake/traj_opt/trajectory_optimizer_state.h"
#include "drake/traj_opt/trajectory_optimizer_workspace.h"
#include "drake/traj_opt/velocity_partials.h"

namespace drake {
namespace systems {
// Forward declaration to avoid polluting this namespace with systems:: stuff.
template <typename>
class Diagram;
}  // namespace systems

namespace traj_opt {

using internal::PentaDiagonalMatrix;
using multibody::MultibodyPlant;
using systems::Context;
using systems::Diagram;

template <typename T>
class TrajectoryOptimizer {
 public:
  /**
   * Construct a new Trajectory Optimizer object.
   *
   * @param plant A model of the system that we're trying to find an optimal
   *              trajectory for.
   * @param context A context for the plant, used to perform various multibody
   *                dynamics computations. Should be part of a larger Diagram
   *                context, and be connected to a scene graph.
   * @param prob Problem definition, including cost, initial and target states,
   *             etc.
   * @param params solver parameters, including max iterations, linesearch
   *               method, etc.
   */
  // TODO(amcastro-tri): Get rid of this constructor. Favor the new construction
  // below so that we can cache the context at each time step in the state.
  // In particular, context only gets used for
  // CalcInverseDynamicsPartialsFiniteDiff().
  TrajectoryOptimizer(const MultibodyPlant<T>* plant, Context<T>* context,
                      const ProblemDefinition& prob,
                      const SolverParameters& params = SolverParameters{});

  /**
   * Construct a new Trajectory Optimizer object.
   *
   * @param diagram Diagram for the entire model that will include the plant and
   * SceneGraph for geometric queries. Used to allocate context resources.
   * @param plant A model of the system that we're trying to find an optimal
   *              trajectory for.
   * @param prob Problem definition, including cost, initial and target states,
   *             etc.
   * @param params solver parameters, including max iterations, linesearch
   *               method, etc.
   */
  TrajectoryOptimizer(const Diagram<T>* diagram, const MultibodyPlant<T>* plant,
                      const ProblemDefinition& prob,
                      const SolverParameters& params = SolverParameters{});

  /**
   * Convienience function to get the timestep of this optimization problem.
   *
   * @return double dt, the time step for this optimization problem
   */
  double time_step() const { return plant_->time_step(); }

  /**
   * Convienience function to get the time horizon (T) of this optimization
   * problem.
   *
   * @return int the number of time steps in the optimal trajectory.
   */
  int num_steps() const { return prob_.num_steps; }

  /**
   * Convienience function to get the number of unactuated DOF in the system.
   *
   * @return int the number of unactuated DOF.
   */
  int num_unactuated_dof() const {
    return static_cast<int>(prob_.unactuated_dof.size());
  }

  /**
   * Convienience function to get the number of equality constraints.
   *
   * @return int the number of equality constraints.
   */
  int num_eq_constraints() const { return num_steps() * num_unactuated_dof(); }

  /**
   * Convienience function to get a const reference to the multibody plant that
   * we are optimizing over.
   *
   * @return const MultibodyPlant<T>&, the plant we're optimizing over.
   */
  const MultibodyPlant<T>& plant() const { return *plant_; }

  /**
   * Create a state object which contains the decision variables (generalized
   * positions at each timestep), along with a cache of other things that are
   * computed from positions, such as velocities, accelerations, forces, and
   * various derivatives.
   *
   * @return TrajectoryOptimizerState
   */
  TrajectoryOptimizerState<T> CreateState() const {
    INSTRUMENT_FUNCTION("Creates state object with caching.");
    if (diagram_ != nullptr) {
      return TrajectoryOptimizerState<T>(
          num_steps(), params_, num_eq_constraints(), *diagram_, plant());
    }
    return TrajectoryOptimizerState<T>(num_steps(), params_,
                                       num_eq_constraints(), plant());
  }

  /**
   * Compute the gradient of the unconstrained cost L(q).
   *
   * @param state optimizer state, including q, v, tau, gradients, etc.
   * @param g a single VectorXd containing the partials of L w.r.t. each
   *          decision variable (q_t[i]).
   */
  void CalcGradient(const TrajectoryOptimizerState<T>& state,
                    EigenPtr<VectorX<T>> g) const;

  /**
   * Compute the Hessian of the unconstrained cost L(q) as a sparse
   * penta-diagonal matrix.
   *
   * @param state optimizer state, including q, v, tau, gradients, etc.
   * @param H a PentaDiagonalMatrix containing the second-order derivatives of
   *          the total cost L(q). This matrix is composed of (num_steps+1 x
   *          num_steps+1) blocks of size (nq x nq) each.
   */
  void CalcHessian(const TrajectoryOptimizerState<T>& state,
                   PentaDiagonalMatrix<T>* H) const;

  /**
   * Solve the unconstrained optimization from the given initial guess, which
   * may or may not be dynamically feasible.
   *
   * @param state optimizer state, including q, v, tau, gradients, etc.
   * @param scratch_state a separate state variable for linesearch/trust-region
   * computations
   * @param q_guess a sequence of generalized positions corresponding to the
   * initial guess
   * @param solution a container for the optimal solution, including velocities
   * and torques
   * @param stats a container for other timing and iteration-specific
   * data regarding the solve process.
   * @param reason the stopping condition met for the Gauss-Newton solver.
   * @return SolverFlag
   */
  SolverFlag SolveGaussNewton(TrajectoryOptimizerState<T>* state,
                              TrajectoryOptimizerState<T>* scratch_state,
                              const std::vector<VectorX<T>>& q_guess,
                              TrajectoryOptimizerSolution<T>* solution,
                              TrajectoryOptimizerStats<T>* stats,
                              ConvergenceReason* reason = nullptr) const;

  /**
   * Solve the optimization from the given initial guess.
   *
   * @param state optimizer state, including q, v, tau, gradients, etc.
   * @param scratch_state a separate state variable for linesearch/trust-region
   * computations
   * @param q_guess a sequence of generalized positions corresponding to the
   * initial guess
   * @param solution a container for the optimal solution, including velocities
   * and torques
   * @param stats a container for other timing and iteration-specific
   * data regarding the solve process.
   * @param reason the stopping condition met for the Gauss-Newton solver.
   * @return SolverFlag
   */
  SolverFlag Solve(const std::vector<VectorX<T>>& q_guess,
                   TrajectoryOptimizerSolution<T>* solution,
                   TrajectoryOptimizerStats<T>* stats,
                   ConvergenceReason* reason = nullptr) const;

  // The following evaluator functions get data from the state's cache, and
  // update it if necessary.

  /**
   * Evaluate generalized velocities
   *
   *    v_t = (q_t - q_{t-1}) / dt
   *
   * at each timestep t, t = [0, ..., num_steps()],
   *
   * where v_0 is fixed by the initial condition.
   *
   * @param state optimizer state
   * @return const std::vector<VectorX<T>>& v_t
   */
  const std::vector<VectorX<T>>& EvalV(
      const TrajectoryOptimizerState<T>& state) const;

  /**
   * Evaluate generalized accelerations
   *
   *    a_t = (v_{t+1} - v_t) / dt
   *
   * at each timestep t, t = [0, ..., num_steps()-1].
   *
   * @param state optimizer state
   * @return const std::vector<VectorX<T>>& a_t
   */
  const std::vector<VectorX<T>>& EvalA(
      const TrajectoryOptimizerState<T>& state) const;

  /**
   * Evaluate generalized forces
   *
   *    τ_t = ID(q_{t+1}, v_{t+1}, a_t) - J(q_{t+1})'γ(q_{t+1},v_{t+1})
   *
   * at each timestep t, t = [0, ..., num_steps()-1].
   *
   * @param state optimizer state
   * @return const std::vector<VectorX<T>>& τ_t
   */
  const std::vector<VectorX<T>>& EvalTau(
      const TrajectoryOptimizerState<T>& state) const;

  /**
   * Evaluate partial derivatives of velocites with respect to positions at each
   * time step.
   *
   * @param state optimizer state
   * @return const VelocityPartials<T>& container for ∂v/∂q
   */
  const VelocityPartials<T>& EvalVelocityPartials(
      const TrajectoryOptimizerState<T>& state) const;

  /**
   * Evaluate the mapping from qdot to v, v = N+(q)*qdot, at each time step.
   *
   * @param state optimizer state
   * @return const std::vector<MatrixX<T>>& N+(q_t) for each time step t.
   */
  const std::vector<MatrixX<T>>& EvalNplus(
      const TrajectoryOptimizerState<T>& state) const;

  /**
   * Evaluate partial derivatives of generalized forces with respect to
   * positions at each time step.
   *
   * @param state optimizer state
   * @return const InverseDynamicsPartials<T>& container for ∂τ/∂q
   */
  const InverseDynamicsPartials<T>& EvalInverseDynamicsPartials(
      const TrajectoryOptimizerState<T>& state) const;

  /**
   * Evaluate the total (unconstrained) cost of the optimization problem,
   *
   *     L(q) = x_err(T)'*Qf*x_err(T)
   *                + dt*sum_{t=0}^{T-1} x_err(t)'*Q*x_err(t) + u(t)'*R*u(t),
   *
   * where:
   *      x_err(t) = x(t) - x_nom is the state error,
   *      T = num_steps() is the time horizon of the optimization problem,
   *      x(t) = [q(t); v(t)] is the system state at time t,
   *      u(t) are control inputs, and we assume (for now) that u(t) = tau(t),
   *      Q{f} = diag([Qq{f}, Qv{f}]) are a block diagonal PSD state-error
   *       weighting matrices,
   *      R is a PSD control weighting matrix.
   *
   * A cached version of this cost is stored in the state. If the cache is up to
   * date, simply return that cost.
   *
   * @param state optimizer state
   * @return const double, total cost
   */
  const T EvalCost(const TrajectoryOptimizerState<T>& state) const;

  /**
   * Evaluate the Hessian of the unconstrained cost L(q) as a sparse
   * penta-diagonal matrix.
   *
   * @param state optimizer state, including q, v, tau, gradients, etc.
   * @return const PentaDiagonalMatrix<T>& the second-order derivatives of
   *          the total cost L(q). This matrix is composed of (num_steps+1 x
   *          num_steps+1) blocks of size (nq x nq) each.
   */
  const PentaDiagonalMatrix<T>& EvalHessian(
      const TrajectoryOptimizerState<T>& state) const;

  /**
   * Evaluate the gradient of the unconstrained cost L(q).
   *
   * @param state optimizer state, including q, v, tau, gradients, etc.
   * @return const VectorX<T>& a single vector containing the partials of L
   * w.r.t. each decision variable (q_t[i]).
   */
  const VectorX<T>& EvalGradient(
      const TrajectoryOptimizerState<T>& state) const;

  /**
   * Evaluate a system context for the plant at the given time step.
   *
   * @param state optimizer state
   * @param t time step
   * @return const Context<T>& context for the plant at time t
   */
  const Context<T>& EvalPlantContext(const TrajectoryOptimizerState<T>& state,
                                     int t) const;

  /**
   * Evaluate signed distance pairs for each potential contact pair at the given
   * time step
   *
   * @param state optimizer state
   * @param t time step
   * @return const std::vector<geometry::SignedDistancePair<T>>& contact
   * geometry information for each contact pair at time t
   */
  const std::vector<geometry::SignedDistancePair<T>>& EvalSignedDistancePairs(
      const TrajectoryOptimizerState<T>& state, int t) const;

  /**
   * Evaluate contact jacobians (includes all contact pairs) at each time step.
   *
   * @param state optimizer state
   * @return const TrajectoryOptimizerCache<T>::ContactJacobianData& contact
   * jacobian data
   */
  const typename TrajectoryOptimizerCache<T>::ContactJacobianData&
  EvalContactJacobianData(const TrajectoryOptimizerState<T>& state) const;

 private:
  // Friend class to facilitate testing.
  friend class TrajectoryOptimizerTester;

  // Allow different specializations to access each other's private functions.
  // In particular we want to allow TrajectoryOptimizer<double> to have access
  // to TrajectoryOptimizer<AutoDiffXd>'s functions for computing gradients.
  template <typename U>
  friend class TrajectoryOptimizer;

  /**
   * Solve the optimization problem from the given initial guess using a
   * linesearch strategy.
   *
   * @param state optimizer state, including q, v, tau, gradients, etc.
   * @param scratch_state a separate state variable for the linesearch
   * @param q_guess a sequence of generalized positions corresponding to the
   * initial guess
   * @param solution a container for the optimal solution, including velocities
   * and torques
   * @param stats a container for other timing and iteration-specific
   * data regarding the solve process.
   * @return SolverFlag
   */
  SolverFlag SolveWithLinesearch(TrajectoryOptimizerState<T>* state,
                                 TrajectoryOptimizerState<T>* scratch_state,
                                 const std::vector<VectorX<T>>& q_guess,
                                 TrajectoryOptimizerSolution<T>* solution,
                                 TrajectoryOptimizerStats<T>* stats) const;

  /**
   * Solve the optimization problem from the given initial guess using a trust
   * region strategy.
   *
   * @param state optimizer state, including q, v, tau, gradients, etc.
   * @param scratch_state scratch state variable used for the trust region
   * @param q_guess a sequence of generalized positions corresponding to the
   * initial guess
   * @param solution a container for the optimal solution, including velocities
   * and torques
   * @param stats a container for other timing and iteration-specific
   * data regarding the solve process.
   * @return SolverFlag
   */
  SolverFlag SolveWithTrustRegion(TrajectoryOptimizerState<T>* state,
                                  TrajectoryOptimizerState<T>* scratch_state,
                                  const std::vector<VectorX<T>>& q_guess,
                                  TrajectoryOptimizerSolution<T>* solution,
                                  TrajectoryOptimizerStats<T>* stats,
                                  ConvergenceReason* reason) const;

  // Updates `cache` to store q and v from `state`.
  void CalcContextCache(
      const TrajectoryOptimizerState<T>& state,
      typename TrajectoryOptimizerCache<T>::ContextCache* cache) const;

  /**
   * Compute all of the "trajectory data" (velocities v, accelerations a,
   * torques tau) in the state's cache to correspond to the state's generalized
   * positions q.
   *
   * @param state optimizer state to update.
   */
  void CalcCacheTrajectoryData(const TrajectoryOptimizerState<T>& state) const;

  void CalcInverseDynamicsCache(
      const TrajectoryOptimizerState<T>& state,
      typename TrajectoryOptimizerCache<T>::InverseDynamicsCache* cache) const;

  /**
   * Compute all of the "derivatives data" (dv/dq, dtau/dq) stored in the
   * state's cache to correspond to the state's generalized positions q.
   *
   * @param state optimizer state to update.
   */
  void CalcCacheDerivativesData(const TrajectoryOptimizerState<T>& state) const;

  /**
   * Return the total (unconstrained) cost of the optimization problem,
   *
   *     L(q) = x_err(T)'*Qf*x_err(T)
   *                + dt*sum_{t=0}^{T-1} x_err(t)'*Q*x_err(t) + u(t)'*R*u(t),
   *
   * where:
   *      x_err(t) = x(t) - x_nom is the state error,
   *      T = num_steps() is the time horizon of the optimization problem,
   *      x(t) = [q(t); v(t)] is the system state at time t,
   *      u(t) are control inputs, and we assume (for now) that u(t) = tau(t),
   *      Q{f} = diag([Qq{f}, Qv{f}]) are a block diagonal PSD state-error
   *       weighting matrices,
   *      R is a PSD control weighting matrix.
   *
   * A cached version of this cost is stored in the state. If the cache is up to
   * date, simply return that cost.
   *
   * @param state optimizer state
   * @return double, total cost
   */
  T CalcCost(const TrajectoryOptimizerState<T>& state) const;

  /**
   * Compute the total cost of the unconstrained problem.
   *
   * @param q sequence of generalized positions
   * @param v sequence of generalized velocities (consistent with q)
   * @param tau sequence of generalized forces (consistent with q and v)
   * @param workspace scratch space for intermediate computations
   * @return double, total cost
   */
  T CalcCost(const std::vector<VectorX<T>>& q, const std::vector<VectorX<T>>& v,
             const std::vector<VectorX<T>>& tau, const VectorXd& lambda,
             const double mu, TrajectoryOptimizerWorkspace<T>* workspace) const;

  /**
   * Compute the violations of equality constraints in the form of c(x) = 0
   * (currently corresponds to the vector of forces acting upon unactuated
   * DOF)
   *
   * @param tau sequence of generalized forces (consistent with q and v)
   * @return vector of double, equality constraint violations
   */
  VectorX<T> CalcConstraintViolations(const std::vector<VectorX<T>>& tau) const;

  /**
   * Compute a sequence of generalized velocities v from a sequence of
   * generalized positions, where
   *
   *     v_t = N+(q_t) * (q_t - q_{t-1}) / dt            (1)
   *
   * v and q are each vectors of length num_steps+1,
   *
   *     v = [v(0), v(1), v(2), ..., v(num_steps)],
   *     q = [q(0), q(1), q(2), ..., q(num_steps)].
   *
   * Note that v0 = v_init is defined by the initial state of the optimization
   * problem, rather than Equation (1) above.
   *
   * @param q sequence of generalized positions
   * @param Nplus the mapping from qdot to v, N+(q_t).
   * @param v sequence of generalized velocities
   */
  void CalcVelocities(const std::vector<VectorX<T>>& q,
                      const std::vector<MatrixX<T>>& Nplus,
                      std::vector<VectorX<T>>* v) const;

  /**
   * Compute a sequence of generalized accelerations a from a sequence of
   * generalized velocities,
   *
   *    a_t = (v_{t+1} - v_{t})/dt,
   *
   * where v is of length (num_steps+1) and a is of length num_steps:
   *
   *     v = [v(0), v(1), v(2), ..., v(num_steps)],
   *     a = [a(0), a(1), a(2), ..., a(num_steps-1)].
   *
   * @param v sequence of generalized velocities
   * @param a sequence of generalized accelerations
   */
  void CalcAccelerations(const std::vector<VectorX<T>>& v,
                         std::vector<VectorX<T>>* a) const;

  /**
   * Compute a sequence of generalized forces t from sequences of generalized
   * accelerations, velocities, and positions, where generalized forces are
   * defined by the inverse dynamics,
   *
   *    tau_t = M*(v_{t+1}-v_t})/dt + D*v_{t+1} - k(q_t,v_t)
   *                               - (1/dt) *J'*gamma(v_{t+1},q_t).
   *
   * Note that q and v have length num_steps+1,
   *
   *  q = [q(0), q(1), ..., q(num_steps)],
   *  v = [v(0), v(1), ..., v(num_steps)],
   *
   * while a and tau have length num_steps,
   *
   *  a = [a(0), a(1), ..., a(num_steps-1)],
   *  tau = [tau(0), tau(1), ..., tau(num_steps-1)],
   *
   * i.e., tau(t) takes us us from t to t+1.
   *
   * @param state state variable storing a context for each timestep. This
   * context in turn stores q(t) and v(t) for each timestep.
   * @param a sequence of generalized accelerations
   * @param workspace scratch space for intermediate computations
   * @param tau sequence of generalized forces
   */
  void CalcInverseDynamics(const TrajectoryOptimizerState<T>& state,
                           const std::vector<VectorX<T>>& a,
                           TrajectoryOptimizerWorkspace<T>* workspace,
                           std::vector<VectorX<T>>* tau) const;

  /**
   * Helper function for computing the inverse dynamics
   *
   *  tau = ID(a, v, q, f_ext)
   *
   * at a single timestep.
   *
   * @param context system context storing q and v
   * @param a generalized acceleration
   * @param workspace scratch space for intermediate computations
   * @param tau generalized forces
   */
  void CalcInverseDynamicsSingleTimeStep(
      const Context<T>& context, const VectorX<T>& a,
      TrajectoryOptimizerWorkspace<T>* workspace, VectorX<T>* tau) const;

  /**
   * Calculate the force contribution from contacts for each body, and add them
   * into the given MultibodyForces object.
   *
   * @param context system context storing q and v
   * @param forces total forces applied to the plant, which we will add into.
   */
  void CalcContactForceContribution(const Context<T>& context,
                                    MultibodyForces<T>* forces) const;

  /**
   * Compute signed distance data for all contact pairs for all time steps.
   *
   * @param state state variable storing system configurations at each time
   * step.
   * @param sdf_data signed distance data that we'll set.
   */
  void CalcSdfData(
      const TrajectoryOptimizerState<T>& state,
      typename TrajectoryOptimizerCache<T>::SdfData* sdf_data) const;

  /**
   * Helper to compute the contact Jacobian (at a particular time step) for the
   * configuration stored in `context`.
   *
   * Signed distance pairs `sdf_pairs` must be consistent with
   * `context`.
   *
   * @param context context storing q and v
   * @param sdf_pairs vector of signed distance pairs
   * @param J the jacobian to set
   * @param R_WC the rotation of each contact frame in the world
   * @param body_pairs each pair of bodies that are in contact
   */
  void CalcContactJacobian(
      const Context<T>& context,
      const std::vector<geometry::SignedDistancePair<T>>& sdf_pairs,
      MatrixX<T>* J, std::vector<math::RotationMatrix<T>>* R_WC,
      std::vector<std::pair<BodyIndex, BodyIndex>>* body_pairs) const;

  /**
   * Compute Jacobian data for all time steps.
   *
   * @param state state variable containing configurations q for each time
   * @param contact_jacobian_data jacobian data that we'll set
   */
  void CalcContactJacobianData(
      const TrajectoryOptimizerState<T>& state,
      typename TrajectoryOptimizerCache<T>::ContactJacobianData*
          contact_jacobian_data) const;

  /**
   * Compute the mapping from qdot to v, v = N+(q)*qdot, at each time step.
   *
   * @param state optimizer state
   * @param N_plus vector containing N+(q_t) for each time step t.
   */
  void CalcNplus(const TrajectoryOptimizerState<T>& state,
                 std::vector<MatrixX<T>>* N_plus) const;

  /**
   * Compute partial derivatives of the generalized velocities
   *
   *    v_t = N+(q_t) * (q_t - q_{t-1}) / dt
   *
   * and store them in the given VelocityPartials struct.
   *
   * @param q sequence of generalized positions
   * @param v_partials struct for holding dv/dq
   */
  void CalcVelocityPartials(const TrajectoryOptimizerState<T>& state,
                            VelocityPartials<T>* v_partials) const;

  /**
   * Compute partial derivatives of the inverse dynamics
   *
   *    tau_t = ID(q_{t-1}, q_t, q_{t+1})
   *
   * and store them in the given InverseDynamicsPartials struct.
   *
   * @param state state variable containing q for each timestep
   * @param id_partials struct for holding dtau/dq
   */
  void CalcInverseDynamicsPartials(
      const TrajectoryOptimizerState<T>& state,
      InverseDynamicsPartials<T>* id_partials) const;

  /**
   * Compute partial derivatives of the inverse dynamics
   *
   *    tau_t = ID(q_{t-1}, q_t, q_{t+1})
   *
   * using forward finite differences.
   *
   * @param state state variable storing q, v, tau, etc.
   * @param id_partials struct for holding dtau/dq
   */
  void CalcInverseDynamicsPartialsFiniteDiff(
      const TrajectoryOptimizerState<T>& state,
      InverseDynamicsPartials<T>* id_partials) const;

  /**
   * Compute partial derivatives of the inverse dynamics
   *
   *    tau_t = ID(q_{t-1}, q_t, q_{t+1})
   *
   * exactly using central differences.
   *
   * Uses second order or 4th order central differences, depending on
   * the value of params_.gradients_method.
   *
   * @param state state variable storing q, v, tau, etc.
   * @param id_partials struct for holding dtau/dq
   */
  void CalcInverseDynamicsPartialsCentralDiff(
      const TrajectoryOptimizerState<T>& state,
      InverseDynamicsPartials<T>* id_partials) const;

  /**
   * Helper to compute derivatives of tau[t-1], tau[t] and tau[t+1] w.r.t. q[t]
   * for central differences.
   *
   * @param t the timestep under consideration
   * @param state state variable storing q, v, tau, etc
   * @param dtaum_dqt ∂τₜ₋₁/∂qₜ
   * @param dtaut_dqt ∂τₜ/∂qₜ
   * @param dtaup_dqt ∂τₜ₊₁/∂qₜ
   */
  void CalcInverseDynamicsPartialsWrtQtCentralDiff(
      int t, const TrajectoryOptimizerState<T>& state, MatrixX<T>* dtaum_dqt,
      MatrixX<T>* dtaut_dqt, MatrixX<T>* dtaup_dqt) const;

  /**
   * Compute partial derivatives of the inverse dynamics
   *
   *    tau_t = ID(q_{t-1}, q_t, q_{t+1})
   *
   * exactly using autodiff.
   *
   * @param state state variable storing q, v, tau, etc.
   * @param id_partials struct for holding dtau/dq
   */
  void CalcInverseDynamicsPartialsAutoDiff(
      const TrajectoryOptimizerState<double>& state,
      InverseDynamicsPartials<double>* id_partials) const;

  /**
   * Compute the gradient of the unconstrained cost L(q) using finite
   * differences.
   *
   * Uses central differences, so with a perturbation on the order of eps^(1/3),
   * we expect errors on the order of eps^(2/3).
   *
   * For testing purposes only.
   *
   * @param q vector of generalized positions at each timestep
   * @param g a single VectorX<T> containing the partials of L w.r.t. each
   *          decision variable (q_t[i]).
   */
  void CalcGradientFiniteDiff(const TrajectoryOptimizerState<T>& state,
                              EigenPtr<VectorX<T>> g) const;

  /**
   * Compute the linesearch parameter alpha given a linesearch direction
   * dq. In other words, approximately solve the optimization problem
   *
   *      min_{alpha} L(q + alpha*dq).
   *
   * @param state the optimizer state containing q and everything that we
   *              compute from q
   * @param dq search direction, stacked as one large vector
   * @param scratch_state scratch state variable used for computing L(q +
   *                      alpha*dq)
   * @return double, the linesearch parameter alpha
   * @return int, the number of linesearch iterations
   */
  std::tuple<double, int> Linesearch(
      const TrajectoryOptimizerState<T>& state, const VectorX<T>& dq,
      TrajectoryOptimizerState<T>* scratch_state) const;

  /**
   * Debugging function which saves the line-search residual
   *
   *    phi(alpha) = L(q + alpha*dq)
   *
   * for various values of alpha to a file.
   *
   * This allows us to make a nice plot in python after the fact
   */
  void SaveLinesearchResidual(
      const TrajectoryOptimizerState<T>& state, const VectorX<T>& dq,
      TrajectoryOptimizerState<T>* scratch_state,
      const std::string filename = "linesearch_data.csv") const;

  /**
   * Simple backtracking linesearch strategy to find alpha that satisfies
   *
   *    L(q + alpha*dq) < L(q) + c*g'*dq
   *
   * and is (approximately) a local minimizer of L(q + alpha*dq).
   */
  std::tuple<double, int> BacktrackingLinesearch(
      const TrajectoryOptimizerState<T>& state, const VectorX<T>& dq,
      TrajectoryOptimizerState<T>* scratch_state) const;

  /**
   * Simple backtracking linesearch strategy to find alpha that satisfies
   *
   *    L(q + alpha*dq) < L(q) + c*g'*dq
   */
  std::tuple<double, int> ArmijoLinesearch(
      const TrajectoryOptimizerState<T>& state, const VectorX<T>& dq,
      TrajectoryOptimizerState<T>* scratch_state) const;

  /**
   * Compute the trust ratio
   *
   *           L(q) - L(q + dq)
   *    rho =  ----------------
   *             m(0) - m(dq)
   *
   * which compares the actual reduction in cost to the reduction in cost
   * predicted by the quadratic model
   *
   *    m(dq) = L + g'*dq + 1/2 dq'*H*dq
   *
   * @param state optimizer state containing q and everything computed from q
   * @param dq change in q, stacked in one large vector
   * @param scratch_state scratch state variable used to compute L(q+dq)
   * @return T, the trust region ratio
   */
  T CalcTrustRatio(const TrajectoryOptimizerState<T>& state,
                   const VectorX<T>& dq,
                   TrajectoryOptimizerState<T>* scratch_state) const;

  /**
   * Compute the dogleg step δq, which approximates the solution to the
   * trust-region sub-problem
   *
   *   min_{δq} L(q) + g(q)'*δq + 1/2 δq'*H(q)*δq
   *   s.t.     ‖ δq ‖ <= Δ
   *
   * @param state the optimizer state, containing q and the ability to compute
   * g(q) and H(q)
   * @param Delta the trust region size
   * @param dq the dogleg step (change in decision variables)
   * @param dqH the Newton step
   * @return true if the step intersects the trust region
   * @return false if the step is in the interior of the trust region
   */
  bool CalcDoglegPoint(const TrajectoryOptimizerState<T>& state,
                       const double Delta, VectorX<T>* dq,
                       VectorX<T>* dqH) const;

  /**
   * Solve the scalar quadratic equation
   *
   *    a x² + b x + c = 0
   *
   * for the positive root. This problem arises from finding the intersection
   * between the trust region and the second leg of the dogleg path. Provided we
   * have properly checked that the trust region does intersect this second
   * leg, this quadratic equation has some special properties:
   *
   *     - a is strictly positive
   *     - there is exactly one positive root
   *     - this positive root is in (0,1)
   *
   * @param a the first coefficient
   * @param b the second coefficient
   * @param c the third coefficient
   * @return T the positive root
   */
  T SolveDoglegQuadratic(const T& a, const T& b, const T& c) const;

<<<<<<< HEAD
=======
  /* Helper to solve ths system H⋅x = b with a solver as specified with
  SolverParameters. On output b is overwritten with x. */
  void SolveLinearSystemInPlace(const PentaDiagonalMatrix<T>& H,
                                VectorX<T>* b) const;

>>>>>>> ea4344f1
  ConvergenceReason VerifyConvergenceCriteria(
      const TrajectoryOptimizerState<T>& state, const T& previous_cost,
      const VectorX<T>& dq) const;

  /**
   * Save the cost L(q) for a variety of values of q so that we can make a
   * contour plot (later) in python.
   *
   * Only changes the first two values of q(t) at t=1, so we can plot in 2d.
   *
   * @param scratch_state State variable used to compute L(q) for a variety of
   * values of q.
   */
  void SaveContourPlotDataFirstTwoVariables(
      TrajectoryOptimizerState<T>* scratch_state) const;

  /**
   * Save the cost, gradient, and Hessian accross a range of values of q(1)[0],
   * where q(1)[0] is the first state variable at timestep t=1.
   *
   * This data will be used later to make debugging plots of L, g, and H.
   *
   * @param scratch_state State variable used to compute L(q), g(q), and H(q).
   */
  void SaveLinePlotDataFirstVariable(
      TrajectoryOptimizerState<T>* scratch_state) const;

  /**
   * Clear the file `iteration_data.csv` and write a csv header so we can later
   * record iteration data with SaveIterationData().
   */
  void SetupIterationDataFile() const;

  /**
   * Save iteration-specific data (like cost, q, etc) to a file.
   *
   * @param iter_num iteration number
   * @param Delta trust region radius
   * @param dq change in first decision variable
   * @param rho trust ratio
   * @param state state variable used to store q and compute L(q), g(q), H(q),
   * etc
   */
  void SaveIterationData(const int iter_num, const double Delta,
                         const double dq, const double rho,
                         const TrajectoryOptimizerState<T>& state) const;

  /**
   * Clear the file `quadratic_data.csv` and write a csv header so we can later
   * record iteration data with SaveQuadraticDataFirstTwoVariables().
   */
  void SetupQuadraticDataFile() const;

  /**
   * Save the cost L(q), gradient g(q), and Hessian approximation H(q) for the
   * first two variables of the optimization problem at the given iteration.
   *
   * @warning this appends a row to `quadratic_data.csv`, without
   * establishing any csv header or clearning the file. Make sure to call
   * SetupQuadraticDataFile() first.
   *
   * @param iter_num iteration number that we're on
   * @param Delta trust region radius
   * @param dq variable step for this iteration.
   * @param state optimizer state containing q, from which we can compute L, g,
   * and H
   */
  void SaveQuadraticDataFirstTwoVariables(
      const int iter_num, const double Delta, const VectorX<T>& dq,
      const TrajectoryOptimizerState<T>& state) const;

  // Diagram of containing the plant_ model and scene graph. Needed to allocate
  // context resources.
  const Diagram<T>* diagram_{nullptr};

  // A model of the system that we are trying to find an optimal trajectory for.
  const MultibodyPlant<T>* plant_{nullptr};

  // A context corresponding to plant_, to enable dynamics computations. Must be
  // connected to a larger Diagram with a SceneGraph for systems with contact.
  // Right now only used by CalcInverseDynamicsPartialsFiniteDiff() and
  // CalcInverseDynamicsPartialsWrtQtCentralDiff().
  Context<T>* context_{nullptr};

  // Temporary workaround for when context_ is not provided at construction.
  // Right now only used by CalcInverseDynamicsPartialsFiniteDiff().
  // TODO(amcastro-tri): Get rid of context_ and owned_context_.
  std::unique_ptr<Context<T>> owned_context_;

  // Stores the problem definition, including cost, time horizon, initial state,
  // target state, etc.
  const ProblemDefinition prob_;

  // Joint damping coefficients for the plant under consideration
  VectorX<T> joint_damping_;

  // Various parameters
  const SolverParameters params_;

  // Autodiff copies of the system diagram, plant model, optimizer state, and a
  // whole optimizer for computing exact gradients.
  std::unique_ptr<Diagram<AutoDiffXd>> diagram_ad_;
  const MultibodyPlant<AutoDiffXd>* plant_ad_;
  std::unique_ptr<TrajectoryOptimizer<AutoDiffXd>> optimizer_ad_;
  std::unique_ptr<TrajectoryOptimizerState<AutoDiffXd>> state_ad_;
};

// Declare template specializations
template <>
SolverFlag TrajectoryOptimizer<double>::SolveWithLinesearch(
    TrajectoryOptimizerState<double>*, TrajectoryOptimizerState<double>*,
    const std::vector<VectorXd>&, TrajectoryOptimizerSolution<double>*,
    TrajectoryOptimizerStats<double>*) const;

template <>
SolverFlag TrajectoryOptimizer<double>::SolveWithTrustRegion(
    TrajectoryOptimizerState<double>*, TrajectoryOptimizerState<double>*,
    const std::vector<VectorXd>&, TrajectoryOptimizerSolution<double>*,
    TrajectoryOptimizerStats<double>*, ConvergenceReason*) const;

}  // namespace traj_opt
}  // namespace drake<|MERGE_RESOLUTION|>--- conflicted
+++ resolved
@@ -829,14 +829,11 @@
    */
   T SolveDoglegQuadratic(const T& a, const T& b, const T& c) const;
 
-<<<<<<< HEAD
-=======
   /* Helper to solve ths system H⋅x = b with a solver as specified with
   SolverParameters. On output b is overwritten with x. */
   void SolveLinearSystemInPlace(const PentaDiagonalMatrix<T>& H,
                                 VectorX<T>* b) const;
 
->>>>>>> ea4344f1
   ConvergenceReason VerifyConvergenceCriteria(
       const TrajectoryOptimizerState<T>& state, const T& previous_cost,
       const VectorX<T>& dq) const;
