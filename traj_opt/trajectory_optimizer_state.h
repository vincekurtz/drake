#pragma once

#include <memory>
#include <utility>
#include <vector>

#include "drake/common/drake_copyable.h"
#include "drake/common/eigen_types.h"
#include "drake/geometry/query_results/signed_distance_pair.h"
#include "drake/multibody/plant/multibody_plant.h"
#include "drake/systems/framework/diagram.h"
#include "drake/traj_opt/inverse_dynamics_partials.h"
#include "drake/traj_opt/penta_diagonal_matrix.h"
#include "drake/traj_opt/solver_parameters.h"
#include "drake/traj_opt/trajectory_optimizer_workspace.h"
#include "drake/traj_opt/velocity_partials.h"

namespace drake {
namespace traj_opt {

using internal::PentaDiagonalMatrix;
using multibody::BodyIndex;
using multibody::MultibodyPlant;
using systems::Context;
using systems::Diagram;

/**
 * Struct for holding quantities that are computed from the optimizer state (q),
 * such as generalized velocities (v), accelerations (a), and forces (tau), as
 * well as various derivatives.
 *
 * We separate the trajectory data (v, a, tau) and derivative data (v_partials,
 * id_partials), since we often need to just use the trajectory data, for
 * instance to compute the total cost, without performing expensive updates of
 * the derivative data.
 */
template <typename T>
struct TrajectoryOptimizerCache {
  DRAKE_NO_COPY_NO_MOVE_NO_ASSIGN(TrajectoryOptimizerCache);

  TrajectoryOptimizerCache(const int num_steps, const int nv, const int nq)
      : derivatives_data(num_steps, nv, nq),
        gradient((num_steps + 1) * nq),
        hessian(num_steps + 1, nq) {
    trajectory_data.v.assign(num_steps + 1, VectorX<T>(nv));
    trajectory_data.a.assign(num_steps, VectorX<T>(nv));
    inverse_dynamics_cache.tau.assign(num_steps, VectorX<T>(nv));
    N_plus.assign(num_steps+1, MatrixX<T>::Zero(nv, nq));
    // TODO(amcastro-tri): We could allocate contact_jacobian_data here if we
    // knew the number of contacts. For now, we'll defer the allocation to a
    // later stage when the number of contacts is available.
  }

  TrajectoryOptimizerCache(const int num_steps, const Diagram<T>& diagram,
                           const MultibodyPlant<T>& plant)
      : TrajectoryOptimizerCache(num_steps, plant.num_velocities(),
                                 plant.num_positions()) {
    context_cache = std::make_unique<ContextCache>(num_steps, diagram, plant);
  }

  // Cache state at each time step t as a Context so that multibody quantities
  // that the plant caches can be reused.
  struct ContextCache {
    DRAKE_NO_COPY_NO_MOVE_NO_ASSIGN(ContextCache);

    // Creates a ContextCache for a problem with num_steps, compatible with
    // diagram and plant.
    ContextCache(int num_steps, const Diagram<T>& diagram,
                 const MultibodyPlant<T>& plant) {
      diagram_contexts.reserve(num_steps + 1);
      plant_contexts.reserve(num_steps + 1);
      for (int t = 0; t <= num_steps; ++t) {
        auto context_t = diagram.CreateDefaultContext();
        plant_contexts.push_back(
            &diagram.GetMutableSubsystemContext(plant, context_t.get()));
        diagram_contexts.push_back(std::move(context_t));
      }
      up_to_date = false;
    }

    // std::vector of size num_steps+1, each storing the t-th context.
    std::vector<std::unique_ptr<Context<T>>> diagram_contexts;

    // std::vector of references to the MultibodyPlant contexts in
    // digram_contexts, of size num_steps+1.
    std::vector<Context<T>*> plant_contexts;

    bool up_to_date{false};
  };
  std::unique_ptr<ContextCache> context_cache;

  // Data used to compute the cost L(q)
  struct TrajectoryData {
    // Generalized velocities at each timestep
    // [v(0), v(1), ..., v(num_steps)]
    std::vector<VectorX<T>> v;

    // Generalized accelerations at each timestep
    // [a(0), a(1), ..., a(num_steps-1)]
    std::vector<VectorX<T>> a;

    bool up_to_date{false};
  } trajectory_data;

  struct InverseDynamicsCache {
    // Generalized forces at each timestep
    // [tau(0), tau(1), ..., tau(num_steps-1)]
    std::vector<VectorX<T>> tau;

    bool up_to_date{false};
  } inverse_dynamics_cache;

  struct SdfData {
    // sdf_pairs[t], with t=0 to num_steps-1, stores the contact pairs for the
    // t-th step.
    std::vector<std::vector<geometry::SignedDistancePair<T>>> sdf_pairs;
    bool up_to_date{false};
  } sdf_data;

  struct ContactJacobianData {
    // body_pairs[t] stores body pairs for all contacts at time t.
    std::vector<std::vector<std::pair<BodyIndex, BodyIndex>>> body_pairs;

    // R_WC[t] is a std::vector storing R_WC for all contact pairs at time t.
    std::vector<std::vector<math::RotationMatrix<T>>> R_WC;

    // Contact Jacobian, std::vector of size num_steps.
    // Each Jacobian matrix has 3*num_contacts rows and num_velocities columns.
    // J[t] stores the contact Jacobian for the t-th step.
    std::vector<MatrixX<T>> J;
    bool up_to_date{false};
  } contact_jacobian_data;

  // The mapping from qdot to v, v = N+(q)*qdot, at each time step
  std::vector<MatrixX<T>> N_plus;
  bool n_plus_up_to_date{false};

  // Data used to construct the gradient ∇L and Hessian ∇²L approximation
  struct DerivativesData {
    DerivativesData(const int num_steps, const int nv, const int nq)
        : v_partials(num_steps, nv, nq), id_partials(num_steps, nv, nq) {}

    // Storage for dv(t)/dq(t) and dv(t)/dq(t-1)
    VelocityPartials<T> v_partials;

    // Storage for dtau(t)/dq(t-1), dtau(t)/dq(t), and dtau(t)/dq(t+1)
    InverseDynamicsPartials<T> id_partials;

    bool up_to_date{false};
  } derivatives_data;

  // The total cost L(q)
  T cost;
  bool cost_up_to_date{false};

  // The gradient of the unconstrained cost ∇L
  VectorX<T> gradient;
  bool gradient_up_to_date{false};

  // Our Hessian approximation of the unconstrained cost ∇²L
  PentaDiagonalMatrix<T> hessian;
  bool hessian_up_to_date{false};
};

template <typename T>
struct ProximalOperatorData {
  // Decision variables (generalized positions) from the {k-1}^th iteration
  std::vector<VectorX<T>> q_last;

  // Diagonal of the Hessian from the {k-1}^th iteration. This is stored as a
  // vector of diagonals, where each diagonal corresponds to a block of size nq,
  // i.e.,
  //
  // H = [C0 D0 E0 0  0  0 ... ]
  //     [B1 C1 D1 E1 0  0 ... ]
  //     [A2 B2 C2 D2 E2 0 ... ]
  //     [ ...             ... ]
  //
  // H_diag = [diag(C0), diag(C1), diag(C2), ...]
  //
  std::vector<VectorX<T>> H_diag;
};

/**
 * Struct for storing the "state" of the trajectory optimizer.
 *
 * The only actual state is the sequence of generalized positions q at each
 * timestep. This class stores that directly, but also a "cache" of other values
 * computed from q, such as generalized velocities and forces at each timesteps,
 * relevant dynamics partials, etc.
 */
template <typename T>
class TrajectoryOptimizerState {
 public:
  // Not copyable.
  TrajectoryOptimizerState(const TrajectoryOptimizerState<T>&) = delete;
  void operator=(const TrajectoryOptimizerState<T>&) = delete;

  // We do allow to move it.
  TrajectoryOptimizerState(TrajectoryOptimizerState<T>&&) = default;
  TrajectoryOptimizerState<T>& operator=(TrajectoryOptimizerState<T>&&) =
      default;

  /**
   * Constructor which allocates things of the proper sizes.
   *
   * @param num_steps number of timesteps in the optimization problem
   * @param params solver parameters
   * @param num_eq_constraints number of equality constraints to be handled by
   * the augmented Lagrangian solver (currently, only the unactuation
   * constraints are considered; hence, this corresponds to the number of
   * force elements acting upon unactuated DOF over the time horizon)
   * @param nv number of multibody velocities
   * @param nq number of multipody positions
   */
  TrajectoryOptimizerState(const int num_steps, const SolverParameters& params,
                           const int num_eq_constraints,
                           const MultibodyPlant<T>& plant)
      : workspace(num_steps, plant),
        num_steps_(num_steps),
        nq_(plant.num_positions()),
        cache_(num_steps, plant.num_velocities(), plant.num_positions()) {
    const int nq = plant.num_positions();
    q_.assign(num_steps + 1, VectorX<T>(nq));
    proximal_operator_data_.q_last.assign(num_steps + 1, VectorX<T>(nq));
    proximal_operator_data_.H_diag.assign(num_steps + 1, VectorX<T>::Zero(nq));

    // Initialize the augmented Lagrangian parameters
    lambda_.resize(params.max_major_iterations);
    mu_.resize(params.max_major_iterations, params.mu0);
    for (int i = 0; i < params.max_major_iterations; ++i) {
      lambda_[i] = params.lambda0 * Eigen::VectorXd::Ones(num_eq_constraints);
    }
  }

  // TrajectoryOptimizer state for a `plant` model within `diagram`.
  TrajectoryOptimizerState(const int num_steps, const SolverParameters& params,
                           const int num_eq_constraints,
                           const Diagram<T>& diagram,
                           const MultibodyPlant<T>& plant)
      : workspace(num_steps, plant),
        num_steps_(num_steps),
        nq_(plant.num_positions()),
        cache_(num_steps, diagram, plant) {
    const int nq = plant.num_positions();
    q_.assign(num_steps + 1, VectorX<T>(nq));
    proximal_operator_data_.q_last.assign(num_steps + 1, VectorX<T>(nq));
    proximal_operator_data_.H_diag.assign(num_steps + 1, VectorX<T>::Zero(nq));

    // Initialize the augmented Lagrangian parameters
    lambda_.resize(params.max_major_iterations);
    mu_.resize(params.max_major_iterations, params.mu0);
    for (int i = 0; i < params.max_major_iterations; ++i) {
      lambda_[i] = params.lambda0 * Eigen::VectorXd::Ones(num_eq_constraints);
    }
  }

  /**
   * Getter for the sequence of generalized positions.
   *
   * @return const std::vector<VectorX<T>>& q
   */
  const std::vector<VectorX<T>>& q() const { return q_; }

  /**
   * Setter for the sequence of generalized positions. Invalidates the cache.
   *
   * @param q sequence of generalized positions at each time step
   */
  void set_q(const std::vector<VectorX<T>>& q) {
    q_ = q;
    invalidate_cache();
  }

  /**
   * Update the sequence of generalized positions, q, by adding
   *
   *    q = q + dq,
   *
   * where dq is a large vector which stacks changes in each q[t].
   *
   * @param dq vector of changes in generalized positions
   */
  void AddToQ(const VectorX<T>& dq) {
    DRAKE_DEMAND(dq.size() == nq_ * (num_steps_ + 1));
    for (int t = 0; t <= num_steps_; ++t) {
      q_[t] += dq.segment(t * nq_, nq_);
    }
    invalidate_cache();
  }

  // Norm of the q vector for all trajectories.
  T norm() const {
    using std::sqrt;
    T squared_norm = 0.0;
    for (int t = 0; t <= num_steps_; ++t) {
      squared_norm += q_[t].squaredNorm();
    }
    return sqrt(squared_norm);
  }

  /**
   * Getter for the cache, containing other values computed from q, such as
   * generalized velocities, forces, and various dynamics derivatives.
   *
   * @return const TrajectoryOptimizerCache& cache
   */
  const TrajectoryOptimizerCache<T>& cache() const { return cache_; }

  /**
   * Get a mutable copy of the cache, containing other values computed from q,
   * such as generalized velocities, forces, and various dynamics derivatives.
   *
   * @return TrajectoryOptimizerCache&
   */
  TrajectoryOptimizerCache<T>& mutable_cache() const { return cache_; }

  /**
   * Scratch space for intermediate computations, to avoid expensive
   * allocations.
   */
  mutable TrajectoryOptimizerWorkspace<T> workspace;

  /**
   * Getter for the decision variables and Hessian diagonal at the previous
   * iteration
   */
  const ProximalOperatorData<T>& proximal_operator_data() const {
    return proximal_operator_data_;
  }

  /**
   * Setter for the proximal operator data (decision variables and Hessian
   * diagonal from the previous iteration).
   *
   * @param q  decision variables at iteration k-1
   * @param H  the Hessian at iteration k-1
   */
  void set_proximal_operator_data(const std::vector<VectorX<T>>& q,
                                  const PentaDiagonalMatrix<T>& H) {
    // Set previous decision variables
    proximal_operator_data_.q_last = q;

    // Set Hessian diagonal
    const std::vector<MatrixX<T>>& C = H.C();
    for (unsigned int t = 0; t < C.size(); ++t) {
      proximal_operator_data_.H_diag[t] = C[t].diagonal();
    }

    invalidate_cache();
  }

  // Set all the cache invalidation flags to false
  void invalidate_cache() {
    cache_.trajectory_data.up_to_date = false;
    cache_.inverse_dynamics_cache.up_to_date = false;
    cache_.derivatives_data.up_to_date = false;
    cache_.cost_up_to_date = false;
    cache_.gradient_up_to_date = false;
    cache_.hessian_up_to_date = false;
    cache_.contact_jacobian_data.up_to_date = false;
    if (cache_.context_cache) cache_.context_cache->up_to_date = false;
    cache_.sdf_data.up_to_date = false;
    cache_.n_plus_up_to_date = false;
  }

  // Augmented Lagrangian parameters
  std::vector<Eigen::VectorXd> lambda_;
  std::vector<double> mu_;
  Eigen::VectorXd lambda_iter_;
  double mu_iter_;

 private:
  // Number of timesteps in the optimization problem
  const int num_steps_;

  // Number of multibody positions for this system
  const int nq_;

  // Sequence of generalized velocities at each timestep,
  // [q(0), q(1), ..., q(num_steps)]
  // TODO(vincekurtz): consider storing as a single VectorX<T> for better memory
  // layout.
  std::vector<VectorX<T>> q_;

  // Struct to store the diagonal of the Hessian and the decision variables (q)
  // from the previous iteration
  ProximalOperatorData<T> proximal_operator_data_;

  // Storage for all other quantities that are computed from q, and are useful
  // for our calculations
  mutable TrajectoryOptimizerCache<T> cache_;
<<<<<<< HEAD
=======

  // Set all the cache invalidation flags to false
  void invalidate_cache() {
    cache_.trajectory_data.up_to_date = false;
    cache_.inverse_dynamics_cache.up_to_date = false;
    cache_.derivatives_data.up_to_date = false;
    cache_.cost_up_to_date = false;
    cache_.gradient_up_to_date = false;
    cache_.hessian_up_to_date = false;
    cache_.contact_jacobian_data.up_to_date = false;
    if (cache_.context_cache) cache_.context_cache->up_to_date = false;
    cache_.sdf_data.up_to_date = false;
    cache_.n_plus_up_to_date = false;
  }
>>>>>>> ea4344f1
};

}  // namespace traj_opt
}  // namespace drake<|MERGE_RESOLUTION|>--- conflicted
+++ resolved
@@ -350,6 +350,12 @@
     invalidate_cache();
   }
 
+  // Augmented Lagrangian parameters
+  std::vector<Eigen::VectorXd> lambda_;
+  std::vector<double> mu_;
+  Eigen::VectorXd lambda_iter_;
+  double mu_iter_;
+
   // Set all the cache invalidation flags to false
   void invalidate_cache() {
     cache_.trajectory_data.up_to_date = false;
@@ -364,12 +370,6 @@
     cache_.n_plus_up_to_date = false;
   }
 
-  // Augmented Lagrangian parameters
-  std::vector<Eigen::VectorXd> lambda_;
-  std::vector<double> mu_;
-  Eigen::VectorXd lambda_iter_;
-  double mu_iter_;
-
  private:
   // Number of timesteps in the optimization problem
   const int num_steps_;
@@ -390,23 +390,6 @@
   // Storage for all other quantities that are computed from q, and are useful
   // for our calculations
   mutable TrajectoryOptimizerCache<T> cache_;
-<<<<<<< HEAD
-=======
-
-  // Set all the cache invalidation flags to false
-  void invalidate_cache() {
-    cache_.trajectory_data.up_to_date = false;
-    cache_.inverse_dynamics_cache.up_to_date = false;
-    cache_.derivatives_data.up_to_date = false;
-    cache_.cost_up_to_date = false;
-    cache_.gradient_up_to_date = false;
-    cache_.hessian_up_to_date = false;
-    cache_.contact_jacobian_data.up_to_date = false;
-    if (cache_.context_cache) cache_.context_cache->up_to_date = false;
-    cache_.sdf_data.up_to_date = false;
-    cache_.n_plus_up_to_date = false;
-  }
->>>>>>> ea4344f1
 };
 
 }  // namespace traj_opt
