--- conflicted
+++ resolved
@@ -67,18 +67,6 @@
     bool up_to_date{false};
   } derivatives_data;
 
-<<<<<<< HEAD
-  // Flags for cache invalidation. We use separate flags for trajectory data (v,
-  // a, tau) and derivative data (v_partials, id_partials), since we often need
-  // to just use the trajectory data, for instance to compute the total cost,
-  // without performing expensive updates of the derivative data.
-  bool up_to_date() const {
-    return (trajectory_data_up_to_date && derivative_data_up_to_date);
-  }
-
-  bool trajectory_data_up_to_date{false};
-  bool derivative_data_up_to_date{false};
-=======
   // The total cost L(q)
   T cost;
   bool cost_up_to_date{false};
@@ -90,7 +78,6 @@
   // Our Hessian approximation of the unconstrained cost ∇²L
   PentaDiagonalMatrix<T> hessian;
   bool hessian_up_to_date{false};
->>>>>>> fdeac45d
 };
 
 /**
@@ -133,23 +120,6 @@
    */
   void set_q(const std::vector<VectorX<T>>& q) {
     q_ = q;
-<<<<<<< HEAD
-    cache_.trajectory_data_up_to_date = false;
-    cache_.derivative_data_up_to_date = false;
-  }
-
-  /**
-   * Setter for the generalized position at a given time step. Invalidates the
-   * cache.
-   *
-   * @param qt generalized position
-   * @param t the time step
-   */
-  void set_qt(const VectorX<T>& qt, const int t) {
-    q_[t] = qt;
-    cache_.trajectory_data_up_to_date = false;
-    cache_.derivative_data_up_to_date = false;
-=======
     invalidate_cache();
   }
 
@@ -168,7 +138,6 @@
       q_[t] += dq.segment(t * nq_, nq_);
     }
     invalidate_cache();
->>>>>>> fdeac45d
   }
 
   /**
