# -*- python -*-
# This file contains rules for Bazel; see drake/doc/bazel.rst.

load(
    "@drake//tools/skylark:drake_cc.bzl",
    "drake_cc_googletest",
    "drake_cc_library",
    "drake_cc_package_library",
)
load("//tools/lint:lint.bzl", "add_lint_tests")

package(
    default_visibility = ["//visibility:public"],
)

drake_cc_package_library(
    name = "traj_opt",
    visibility = ["//visibility:public"],
    deps = [
        ":convergence_criteria_tolerances",
        ":inverse_dynamics_partials",
        ":penta_diagonal_matrix",
        ":penta_diagonal_solver",
        ":penta_diagonal_to_petsc_matrix",
        ":problem_definition",
        ":solver_parameters",
        ":trajectory_optimizer",
        ":trajectory_optimizer_solution",
        ":trajectory_optimizer_state",
        ":trajectory_optimizer_workspace",
        ":velocity_partials",
    ],
)

drake_cc_library(
    name = "penta_diagonal_matrix",
    srcs = ["penta_diagonal_matrix.cc"],
    hdrs = ["penta_diagonal_matrix.h"],
    deps = [
        "//common:default_scalars",
        "//common:essential",
    ],
)

drake_cc_library(
    name = "penta_diagonal_solver",
    srcs = [],
    hdrs = ["penta_diagonal_solver.h"],
    deps = [
        ":penta_diagonal_matrix",
        "//common:essential",
        "//common:profiler",
<<<<<<< HEAD
=======
    ],
)

drake_cc_library(
    name = "penta_diagonal_to_petsc_matrix",
    srcs = ["penta_diagonal_to_petsc_matrix.cc"],
    hdrs = ["penta_diagonal_to_petsc_matrix.h"],
    deps = [
        ":penta_diagonal_matrix",
        "//common:essential",
        "//multibody/fem:petsc_symmetric_block_sparse_matrix",
>>>>>>> ea4344f1
    ],
)

drake_cc_library(
    name = "trajectory_optimizer",
    srcs = ["trajectory_optimizer.cc"],
    hdrs = [
        "trajectory_optimizer.h",
    ],
    deps = [
        ":inverse_dynamics_partials",
        ":penta_diagonal_matrix",
        ":penta_diagonal_solver",
        ":penta_diagonal_to_petsc_matrix",
        ":problem_definition",
        ":solver_parameters",
        ":trajectory_optimizer_solution",
        ":trajectory_optimizer_state",
        ":trajectory_optimizer_workspace",
        ":velocity_partials",
        "//common:essential",
        "//common:profiler",
        "//geometry:scene_graph_inspector",
        "//multibody/fem:petsc_symmetric_block_sparse_matrix",
        "//multibody/plant",
    ],
)

drake_cc_library(
    name = "problem_definition",
    hdrs = [
        "problem_definition.h",
    ],
    deps = [
        "//common:essential",
    ],
)

drake_cc_library(
    name = "convergence_criteria_tolerances",
    hdrs = [
        "convergence_criteria_tolerances.h",
    ],
    deps = [
        "//common/yaml",
    ],
)

drake_cc_library(
    name = "solver_parameters",
    hdrs = [
        "solver_parameters.h",
    ],
    deps = [":convergence_criteria_tolerances"],
)

drake_cc_library(
    name = "velocity_partials",
    srcs = ["velocity_partials.cc"],
    hdrs = [
        "velocity_partials.h",
    ],
    deps = [
        "//common:default_scalars",
        "//common:essential",
    ],
)

drake_cc_library(
    name = "inverse_dynamics_partials",
    srcs = ["inverse_dynamics_partials.cc"],
    hdrs = [
        "inverse_dynamics_partials.h",
    ],
    deps = [
        "//common:default_scalars",
        "//common:essential",
    ],
)

drake_cc_googletest(
    name = "penta_diagonal_solver_test",
    deps = [
        ":penta_diagonal_matrix",
        ":penta_diagonal_solver",
        ":penta_diagonal_to_petsc_matrix",
        "//common/test_utilities:eigen_matrix_compare",
        "//multibody/fem:petsc_symmetric_block_sparse_matrix",
    ],
)

drake_cc_googletest(
    name = "penta_diagonal_to_petsc_matrix_test",
    deps = [
        ":penta_diagonal_matrix",
        ":penta_diagonal_to_petsc_matrix",
        "//common/test_utilities:eigen_matrix_compare",
        "//multibody/fem:petsc_symmetric_block_sparse_matrix",
    ],
)

drake_cc_library(
    name = "trajectory_optimizer_state",
    srcs = ["trajectory_optimizer_state.cc"],
    hdrs = [
        "trajectory_optimizer_state.h",
    ],
    deps = [
        ":inverse_dynamics_partials",
        ":penta_diagonal_matrix",
        ":solver_parameters",
        ":trajectory_optimizer_workspace",
        ":velocity_partials",
        "//common:default_scalars",
        "//common:essential",
        "//multibody/plant",
    ],
)

drake_cc_library(
    name = "trajectory_optimizer_solution",
    srcs = ["trajectory_optimizer_solution.cc"],
    hdrs = [
        "trajectory_optimizer_solution.h",
    ],
    deps = [
        "//common:default_scalars",
        "//common:essential",
    ],
)

drake_cc_library(
    name = "trajectory_optimizer_workspace",
    srcs = ["trajectory_optimizer_workspace.cc"],
    hdrs = [
        "trajectory_optimizer_workspace.h",
    ],
    deps = [
        "//common:default_scalars",
        "//common:essential",
        "//multibody/plant",
    ],
)

drake_cc_googletest(
    name = "trajectory_optimizer_test",
    data = [
        "//examples/pendulum:prod_models",
        "//manipulation/models/iiwa_description:models",
        "//multibody/benchmarks/acrobot:models",
        "//traj_opt/examples:spinner_sphere.urdf",
    ],
    deps = [
        ":inverse_dynamics_partials",
        ":penta_diagonal_matrix",
        ":trajectory_optimizer",
        ":trajectory_optimizer_workspace",
        ":velocity_partials",
        "//common:find_resource",
        "//common/test_utilities:eigen_matrix_compare",
        "//common/test_utilities:limit_malloc",
        "//multibody/parsing",
        "//multibody/plant",
    ],
)

add_lint_tests()<|MERGE_RESOLUTION|>--- conflicted
+++ resolved
@@ -50,8 +50,6 @@
         ":penta_diagonal_matrix",
         "//common:essential",
         "//common:profiler",
-<<<<<<< HEAD
-=======
     ],
 )
 
@@ -63,7 +61,6 @@
         ":penta_diagonal_matrix",
         "//common:essential",
         "//multibody/fem:petsc_symmetric_block_sparse_matrix",
->>>>>>> ea4344f1
     ],
 )
 
