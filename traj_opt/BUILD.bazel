# -*- python -*-
# This file contains rules for Bazel; see drake/doc/bazel.rst.

load(
    "@drake//tools/skylark:drake_cc.bzl",
    "drake_cc_googletest",
    "drake_cc_library",
    "drake_cc_package_library",
)
load("//tools/lint:lint.bzl", "add_lint_tests")

package(
    default_visibility = ["//visibility:public"],
)

drake_cc_package_library(
    name = "traj_opt",
    visibility = ["//visibility:public"],
    deps = [],
)

drake_cc_library(
    name = "trajectory_optimizer",
    hdrs = [
        "trajectory_optimizer.h",
    ],
    srcs = ["trajectory_optimizer.cc"],
    deps = [
        "//common:essential",
        "//multibody/plant",
        ":problem_definition",
    ],
)

drake_cc_library(
    name = "problem_definition",
    hdrs = [
        "problem_definition.h",
    ],
    deps = [
        "//common:essential",
    ],
)

drake_cc_googletest(
    name = "trajectory_optimizer_test",
<<<<<<< HEAD
    data = ["//traj_opt/examples:pendulum.urdf"],
=======
    data = ["//examples/pendulum:prod_models"],
>>>>>>> 9d4a3435
    deps = [
        ":trajectory_optimizer",
        "//common/test_utilities:eigen_matrix_compare",
        "//common:find_resource",
        "//multibody/parsing",
        "//multibody/plant",
    ],
)<|MERGE_RESOLUTION|>--- conflicted
+++ resolved
@@ -44,11 +44,7 @@
 
 drake_cc_googletest(
     name = "trajectory_optimizer_test",
-<<<<<<< HEAD
-    data = ["//traj_opt/examples:pendulum.urdf"],
-=======
     data = ["//examples/pendulum:prod_models"],
->>>>>>> 9d4a3435
     deps = [
         ":trajectory_optimizer",
         "//common/test_utilities:eigen_matrix_compare",
