#pragma once

#include <vector>

#include "drake/common/eigen_types.h"
#include "drake/multibody/plant/multibody_plant.h"

namespace drake {
namespace traj_opt {

using multibody::MultibodyForces;
using multibody::MultibodyPlant;

/**
 * A container for scratch variables that we use in various intermediate
 * computations. Allows us to avoid extra allocations when speed is important.
 */
template <typename T>
struct TrajectoryOptimizerWorkspace {
  // Construct a workspace with size matching the given plant.
  TrajectoryOptimizerWorkspace(const int num_steps,
                               const MultibodyPlant<T>& plant)
      : f_ext(plant) {
    const int nq = plant.num_positions();
    const int nv = plant.num_velocities();

    // Set vector sizes
    q_size_tmp1.resize(nq);
    q_size_tmp2.resize(nq);

    v_size_tmp1.resize(nv);
    v_size_tmp2.resize(nv);

    tau_size_tmp1.resize(nv);
    tau_size_tmp2.resize(nv);
    tau_size_tmp3.resize(nv);

    a_size_tmp1.resize(nq);
    a_size_tmp2.resize(nq);
    a_size_tmp3.resize(nq);

    q_times_num_steps_size_tmp.resize(nq * (num_steps + 1));

    // Allocate sequences
    q_sequence_tmp1.assign(num_steps, VectorX<T>(nq));
    q_sequence_tmp2.assign(num_steps, VectorX<T>(nq));
  }

  // Storage for multibody forces
  MultibodyForces<T> f_ext;

  // Storage of size nq
  VectorX<T> q_size_tmp1;
  VectorX<T> q_size_tmp2;

  // Storage of size nv
  // These are named v, tau, and a, but this distinction is just for
  // convienience.
  VectorX<T> v_size_tmp1;
  VectorX<T> v_size_tmp2;

  VectorX<T> tau_size_tmp1;
  VectorX<T> tau_size_tmp2;
  VectorX<T> tau_size_tmp3;

  VectorX<T> a_size_tmp1;
  VectorX<T> a_size_tmp2;
  VectorX<T> a_size_tmp3;

  // Storage of sequence of q
  std::vector<VectorX<T>> q_sequence_tmp1;
  std::vector<VectorX<T>> q_sequence_tmp2;

<<<<<<< HEAD
  //DEBUG
  VectorX<T> g_k_minus_1;
=======
  // Vector of all decision variables
  VectorX<T> q_times_num_steps_size_tmp;
>>>>>>> 5046ec98
};

}  // namespace traj_opt
}  // namespace drake<|MERGE_RESOLUTION|>--- conflicted
+++ resolved
@@ -71,13 +71,8 @@
   std::vector<VectorX<T>> q_sequence_tmp1;
   std::vector<VectorX<T>> q_sequence_tmp2;
 
-<<<<<<< HEAD
-  //DEBUG
-  VectorX<T> g_k_minus_1;
-=======
   // Vector of all decision variables
   VectorX<T> q_times_num_steps_size_tmp;
->>>>>>> 5046ec98
 };
 
 }  // namespace traj_opt
