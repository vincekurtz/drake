#include "drake/common/find_resource.h"
#include "drake/geometry/proximity_properties.h"
#include "drake/multibody/parsing/parser.h"
#include "drake/multibody/plant/multibody_plant.h"
#include "drake/traj_opt/examples/example_base.h"

namespace drake {
namespace traj_opt {
namespace examples {
namespace dual_jaco {

using Eigen::Vector3d;
using geometry::AddContactMaterial;
using geometry::AddRigidHydroelasticProperties;
using geometry::Box;
using geometry::ProximityProperties;
using math::RigidTransformd;
using math::RollPitchYaw;
using multibody::CoulombFriction;
using multibody::ModelInstanceIndex;
using multibody::MultibodyPlant;
using multibody::Parser;

class DualJacoExample : public TrajOptExample {
  void CreatePlantModel(MultibodyPlant<double>* plant) const final {
<<<<<<< HEAD
    // Add a jaco arms
=======
    // Add jaco arms
>>>>>>> 199b7b34
    std::string robot_file = FindResourceOrThrow(
        "drake/traj_opt/examples/models/j2s7s300_arm_sphere_collision_v2.sdf");

    ModelInstanceIndex jaco_left =
        Parser(plant).AddModelFromFile(robot_file, "jaco_left");
    RigidTransformd X_left(RollPitchYaw<double>(0, 0, M_PI_2),
                           Vector3d(0, 0.27, 0.11));
    plant->WeldFrames(plant->world_frame(),
                      plant->GetFrameByName("base", jaco_left), X_left);
    plant->disable_gravity(jaco_left);

    ModelInstanceIndex jaco_right =
        Parser(plant).AddModelFromFile(robot_file, "jaco_right");
    RigidTransformd X_right(RollPitchYaw<double>(0, 0, M_PI_2),
                            Vector3d(0, -0.27, 0.11));
    plant->WeldFrames(plant->world_frame(),
                      plant->GetFrameByName("base", jaco_right), X_right);
    plant->disable_gravity(jaco_right);

    // Add a manipuland
    std::string manipuland_file =
        FindResourceOrThrow("drake/traj_opt/examples/models/box_15cm.sdf");
    Parser(plant).AddAllModelsFromFile(manipuland_file);

    // Add the ground
    const Vector4<double> green(0.3, 0.6, 0.4, 1.0);
<<<<<<< HEAD
    const Vector4<double> tan(0.87, 0.7, 0.5, 1.0);
=======
>>>>>>> 199b7b34
    RigidTransformd X_ground(Vector3d(0.0, 0.0, -0.5));
    RigidTransformd X_table(Vector3d(0.6, 0.0, -0.499));
    plant->RegisterVisualGeometry(plant->world_body(), X_ground, Box(25, 25, 1),
                                  "ground", green);
    plant->RegisterVisualGeometry(plant->world_body(), X_table,
                                  Box(1.5, 1.5, 1), "table", tan);
    plant->RegisterCollisionGeometry(plant->world_body(), X_ground,
                                     Box(25, 25, 1), "ground",
                                     CoulombFriction<double>(0.5, 0.5));
  }

  void CreatePlantModelForSimulation(
      MultibodyPlant<double>* plant) const final {
    // Add jaco arms, including gravity
    std::string robot_file = FindResourceOrThrow(
        "drake/traj_opt/examples/models/j2s7s300_arm_sphere_collision_v2.sdf");

    ModelInstanceIndex jaco_left =
        Parser(plant).AddModelFromFile(robot_file, "jaco_left");
    RigidTransformd X_left(Vector3d(0, 0.27, 0.11));
    plant->WeldFrames(plant->world_frame(),
                      plant->GetFrameByName("base", jaco_left), X_left);

    ModelInstanceIndex jaco_right =
        Parser(plant).AddModelFromFile(robot_file, "jaco_right");
    RigidTransformd X_right(Vector3d(0, -0.27, 0.11));
    plant->WeldFrames(plant->world_frame(),
                      plant->GetFrameByName("base", jaco_right), X_right);

    // Add a manipuland with compliant hydroelastic contact
    std::string manipuland_file = FindResourceOrThrow(
        "drake/traj_opt/examples/models/box_15cm_hydro.sdf");
    Parser(plant).AddAllModelsFromFile(manipuland_file);

    // Add the ground with rigid hydroelastic contact
    const Vector4<double> green(0.3, 0.6, 0.4, 1.0);
    RigidTransformd X_ground(Vector3d(0.0, 0.0, -0.5));
    plant->RegisterVisualGeometry(plant->world_body(), X_ground, Box(25, 25, 1),
                                  "ground", green);
    ProximityProperties ground_proximity;
    AddContactMaterial({}, {}, CoulombFriction<double>(0.5, 0.5),
                       &ground_proximity);
    AddRigidHydroelasticProperties(0.1, &ground_proximity);
    plant->RegisterCollisionGeometry(plant->world_body(), X_ground,
                                     Box(25, 25, 1), "ground",
                                     ground_proximity);
  }
};

}  // namespace dual_jaco
}  // namespace examples
}  // namespace traj_opt
}  // namespace drake

int main() {
  drake::traj_opt::examples::dual_jaco::DualJacoExample example;
  example.RunExample("drake/traj_opt/examples/dual_jaco.yaml");
  return 0;
}<|MERGE_RESOLUTION|>--- conflicted
+++ resolved
@@ -23,11 +23,7 @@
 
 class DualJacoExample : public TrajOptExample {
   void CreatePlantModel(MultibodyPlant<double>* plant) const final {
-<<<<<<< HEAD
-    // Add a jaco arms
-=======
     // Add jaco arms
->>>>>>> 199b7b34
     std::string robot_file = FindResourceOrThrow(
         "drake/traj_opt/examples/models/j2s7s300_arm_sphere_collision_v2.sdf");
 
@@ -53,11 +49,8 @@
     Parser(plant).AddAllModelsFromFile(manipuland_file);
 
     // Add the ground
+    const Vector4<double> tan(0.87, 0.7, 0.5, 1.0);
     const Vector4<double> green(0.3, 0.6, 0.4, 1.0);
-<<<<<<< HEAD
-    const Vector4<double> tan(0.87, 0.7, 0.5, 1.0);
-=======
->>>>>>> 199b7b34
     RigidTransformd X_ground(Vector3d(0.0, 0.0, -0.5));
     RigidTransformd X_table(Vector3d(0.6, 0.0, -0.499));
     plant->RegisterVisualGeometry(plant->world_body(), X_ground, Box(25, 25, 1),
@@ -77,13 +70,15 @@
 
     ModelInstanceIndex jaco_left =
         Parser(plant).AddModelFromFile(robot_file, "jaco_left");
-    RigidTransformd X_left(Vector3d(0, 0.27, 0.11));
+    RigidTransformd X_left(RollPitchYaw<double>(0, 0, M_PI_2),
+                           Vector3d(0, 0.27, 0.11));
     plant->WeldFrames(plant->world_frame(),
                       plant->GetFrameByName("base", jaco_left), X_left);
 
     ModelInstanceIndex jaco_right =
         Parser(plant).AddModelFromFile(robot_file, "jaco_right");
-    RigidTransformd X_right(Vector3d(0, -0.27, 0.11));
+    RigidTransformd X_right(RollPitchYaw<double>(0, 0, M_PI_2),
+                            Vector3d(0, -0.27, 0.11));
     plant->WeldFrames(plant->world_frame(),
                       plant->GetFrameByName("base", jaco_right), X_right);
 
@@ -93,10 +88,15 @@
     Parser(plant).AddAllModelsFromFile(manipuland_file);
 
     // Add the ground with rigid hydroelastic contact
+    const Vector4<double> tan(0.87, 0.7, 0.5, 1.0);
     const Vector4<double> green(0.3, 0.6, 0.4, 1.0);
     RigidTransformd X_ground(Vector3d(0.0, 0.0, -0.5));
+    RigidTransformd X_table(Vector3d(0.6, 0.0, -0.499));
     plant->RegisterVisualGeometry(plant->world_body(), X_ground, Box(25, 25, 1),
                                   "ground", green);
+    plant->RegisterVisualGeometry(plant->world_body(), X_table,
+                                  Box(1.5, 1.5, 1), "table", tan);
+
     ProximityProperties ground_proximity;
     AddContactMaterial({}, {}, CoulombFriction<double>(0.5, 0.5),
                        &ground_proximity);
