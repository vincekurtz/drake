# -*- python -*-
# This file contains rules for Bazel; see drake/doc/bazel.rst.

load(
    "@drake//tools/skylark:drake_cc.bzl",
    "drake_cc_binary",
    "drake_cc_library",
)
load("//tools/lint:lint.bzl", "add_lint_tests")

package(default_visibility = ["//visibility:public"])

drake_cc_binary(
    name = "acrobot",
    srcs = ["acrobot.cc"],
    add_test_rule = 1,
    data = [
        ":acrobot.yaml",
        "//examples/acrobot:prod_models",
    ],
    deps = [
        ":example_base",
        "//common:find_resource",
        "//multibody/parsing",
        "//multibody/plant",
    ],
)

drake_cc_binary(
    name = "pendulum",
    srcs = ["pendulum.cc"],
    add_test_rule = 1,
    data = [
        ":pendulum.yaml",
        "//examples/pendulum:prod_models",
    ],
    deps = [
        ":example_base",
        "//common:find_resource",
        "//multibody/parsing",
        "//multibody/plant",
    ],
)

drake_cc_binary(
<<<<<<< HEAD
=======
    name = "2dof_spinner",
    srcs = ["2dof_spinner.cc"],
    add_test_rule = 1,
    data = [
        ":2dof_spinner.urdf",
        ":2dof_spinner.yaml",
    ],
    test_rule_args = [],
    deps = [
        ":example_base",
        "//common:find_resource",
        "//multibody/parsing",
        "//multibody/plant",
    ],
)

drake_cc_binary(
    name = "wall_ball",
    srcs = ["wall_ball.cc"],
    add_test_rule = 1,
    data = [
        ":wall_ball.urdf",
        ":wall_ball.yaml",
    ],
    test_rule_args = [],
    deps = [
        ":example_base",
        "//common:find_resource",
        "//multibody/parsing",
        "//multibody/plant",
    ],
)

drake_cc_binary(
>>>>>>> 9aae6526
    name = "spinner",
    srcs = ["spinner.cc"],
    add_test_rule = 1,
    data = [
        ":spinner.yaml",
        ":spinner_capsule.urdf",
        ":spinner_rectangle.urdf",
        ":spinner_sphere.urdf",
        ":spinner_square.urdf",
    ],
    test_rule_args = [],
    deps = [
        ":example_base",
        "//common:find_resource",
        "//multibody/parsing",
        "//multibody/plant",
        "@gflags",
    ],
)

drake_cc_library(
    name = "example_base",
    srcs = [],
    hdrs = ["example_base.h"],
    deps = [
        ":yaml_config",
        "//common:find_resource",
        "//geometry:drake_visualizer",
        "//multibody/plant",
        "//systems/framework:diagram",
        "//traj_opt:problem_definition",
        "//traj_opt:trajectory_optimizer",
    ],
)

drake_cc_library(
    name = "yaml_config",
    srcs = [],
    hdrs = ["yaml_config.h"],
    deps = [
        "//common/yaml",
    ],
)

add_lint_tests()<|MERGE_RESOLUTION|>--- conflicted
+++ resolved
@@ -43,8 +43,6 @@
 )
 
 drake_cc_binary(
-<<<<<<< HEAD
-=======
     name = "2dof_spinner",
     srcs = ["2dof_spinner.cc"],
     add_test_rule = 1,
@@ -79,7 +77,6 @@
 )
 
 drake_cc_binary(
->>>>>>> 9aae6526
     name = "spinner",
     srcs = ["spinner.cc"],
     add_test_rule = 1,
