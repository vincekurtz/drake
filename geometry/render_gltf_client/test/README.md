# Developing your own Server
A [testing suite](../../render_gltf_client/test), including a sample
[flask](https://flask.palletsprojects.com/en/2.0.x/)
<<<<<<< HEAD
[server](../../render_gltf_client/test/gltf_render_server.py) and a
[VTK server backend](../../render_gltf_client/test/gltf_render_server_backend.cc),
=======
[server](../../render_gltf_client/test/server_demo.py) and a
[VTK server backend](../../render_gltf_client/test/server_vtk_backend.cc),
>>>>>>> ea4344f1
is provided as a working example that can be used with minimal change for your
development.

## Install Dependencies

The test server uses `flask(>=1.1)`, so be sure that you've run
`setup/ubuntu/install_prereqs.sh` (or `setup/mac/install_prereqs.sh`) to install
it before proceeding.

**Note:** `flask` is a "test-only" requirement, so don't provide
`--without-test-only` flag when running the `install_prereqs.sh` script.

## Run the Client-Server Testing Suite
There are three commands to run to launch the client, the server, and optionally
Drake Visualizer for displaying rendered images.

### Run the Server
A single threaded / single worker flask development server on host `127.0.0.1`
and port `8000` can be launched by:

```
<<<<<<< HEAD
$ bazel run //geometry/render_gltf_client:gltf_render_server
=======
$ bazel run //geometry/render_gltf_client:server_demo
>>>>>>> ea4344f1
```

You may specify host and port by supplying extra arguments.

```
<<<<<<< HEAD
$ bazel run //geometry/render_gltf_client:gltf_render_server -- --host 0.0.0.0 --port 8192
=======
$ bazel run //geometry/render_gltf_client:server_demo -- --host 0.0.0.0 --port 8192
>>>>>>> ea4344f1
```

There is also a `--debug` option available to support reloading the server
automatically, see a dedicated section below for more information.

### Run the Client
In another terminal, run the test simulation and the client.

```
$ bazel run //geometry/render_gltf_client:client_demo
```
As a comparison, you can also render with the normal VTK by setting
--render_engine to vtk instead.

```
$ bazel run //geometry/render_gltf_client:client_demo -- --render_engine vtk
```

Note that if you ran your server on an alternate `--host` or `--port`, you will
need to specify that in `--server_base_url` when running `client_demo`
executable as well.

### (Optional) Run Drake Visualizer

In a separate terminal, launch drake_visualizer.

```
$ bazel run //tools:drake_visualizer
```

## Prototyping your own Server
If everything is running as expected, then you can begin changing the
implementation of `render_callback` in `server_demo.py` to invoke the renderer
you desire.

### Notes on Developing with a `flask` Server
`server_demo.py` leverages `flask` to host a server.  During the development
phase, it can be helpful to add the `--debug` flag to trigger automatic server
reloading any time a file changes.

```
$ bazel run //geometry/render_gltf_client:server_demo -- --debug
```

See also the documentation on the `FLASK_ENV` environment variable.  Its default
value is `production`, but setting it to `development` can be very helpful for
iterative development.

This server does not use any additional flask plugins, so the `--debug` flag
will work reliably.  However, the environment variable is to be set **before**
launching the server, and any extensions you may be using could have already
been initialized before `app.run(..., debug=True)`. Thus, you may get unreliable
behavior and should instead prefer using the environment variable.  Examples can
be found in the flask documentation
[flask_env](https://flask.palletsprojects.com/en/2.0.x/config/#environment-and-debug-features).

Lastly, the server implemented here provides a brief html page rendering when a
user issues a `GET /` (e.g., you visit `localhost:8000` in your browser).  When
`FLASK_ENV=development`, this server will include the path to the temp folder so
you may easily navigate there for debugging purposes.  Information about the
server directory structure should not be revealed in production.

### Notes on Developing with a `flask` Server
`gltf_render_server.py` leverages `flask` to host a server.  During the
development phase, it can be helpful to add the `--debug` flag to trigger
automatic server reloading any time a file changes.

```
$ bazel run //geometry/render_gltf_client:gltf_render_server -- --debug
```

See also the documentation on the `FLASK_ENV` environment variable.  Its default
value is `production`, but setting it to `development` can be very helpful for
iterative development.

This server does not use any additional flask plugins, so the `--debug` flag
will work reliably.  However, the environment variable is to be set **before**
launching the server, and any extensions you may be using could have already
been initialized before `app.run(..., debug=True)`. Thus, you may get unreliable
behavior and should instead prefer using the environment variable.  Examples can
be found in the flask documentation
[flask_env](https://flask.palletsprojects.com/en/2.0.x/config/#environment-and-debug-features).

Lastly, the server implemented here provides a brief html page rendering when a
user issues a `GET /` (e.g., you visit `localhost:8000` in your browser).  When
`FLASK_ENV=development`, this server will include the path to the temp folder so
you may easily navigate there for debugging purposes.  Information about the
server directory structure should not be revealed in production.

### Notes on Deploying your Server

A single threaded worker flask server is not a good idea to run in production,
as it will not be able to handle concurrent requests.  You may use any number
of WSGI runners, in the example below we use [gunicorn](https://gunicorn.org/):

```
$ gunicorn --timeout 0 --workers 8 --bind 127.0.0.1:8000 wsgi:app
```

This will spawn a server with:

- No timeout.  If your rendering is going to take any sizable amount of time,
  by default `gunicorn` will kill and restart workers that have gone silent.
  Setting the `timeout` to `0` disables this behavior, at the expense of never
  being able to kill a worker that truly has been stuck.  If you know your
  rendering backend will take a maximum time, choose that instead.
- 8 workers to receive client communications.  This means that 8 requests can
  be processed at once.  Depending on your server capabilities and expected
  demand, adjust the number of workers accordingly.  **Note** that in the API
  the worker does not respond until the rendering is complete -- so if 8 workers
  are being used actively, the ninth request will not be able to be handled
  until all previous requests are finished.
  [See the discussion here](https://github.com/benoitc/gunicorn/issues/1492#issuecomment-294436705)
  for more information about _request timeouts_ as they pertain to `gunicorn` --
  the amount of requests able to wait in the queue of requests to be processed
  while all the workers are tied up depend entirely on your server backend and
  architecture.
- `--bind` to the URL and (optional) port.  What your final choice will be
  depends on your configurations for the tool you are using to expose your
  server (e.g., nginx or apache).

For the last part, `wsgi:app`, this is assuming you have a file named `wsgi.py`
in the same directory as where you are running the command `gunicorn` with the
contents:

```
# NOTE: you may need to update sys.path to import your server implementation
# depending on your directory structure.
from gltf_render_server import app

if __name__ == "__main__":
    app.run()
```

**Note:** On Ubuntu, to make the `gunicorn` executable available you will want
to `sudo apt-get install gunicorn` (not `python3-gunicorn`).  If using a virtual
environment or `pip` directly, `pip install gunicorn` will make the `gunicorn`
executable available.

There are some global variables in the current server implementation, e.g.,
`RENDER_ENDPOINT`.  This will only work in the single threaded development
server provided by flask, but will not be coherent when using a wsgi wrapper
such as `gunicorn`.  If your needs require shared state between server
processes, you will want to use a proper database or implement a scheme using
multiprocessing.<|MERGE_RESOLUTION|>--- conflicted
+++ resolved
@@ -1,13 +1,8 @@
 # Developing your own Server
 A [testing suite](../../render_gltf_client/test), including a sample
 [flask](https://flask.palletsprojects.com/en/2.0.x/)
-<<<<<<< HEAD
-[server](../../render_gltf_client/test/gltf_render_server.py) and a
-[VTK server backend](../../render_gltf_client/test/gltf_render_server_backend.cc),
-=======
 [server](../../render_gltf_client/test/server_demo.py) and a
 [VTK server backend](../../render_gltf_client/test/server_vtk_backend.cc),
->>>>>>> ea4344f1
 is provided as a working example that can be used with minimal change for your
 development.
 
@@ -29,21 +24,13 @@
 and port `8000` can be launched by:
 
 ```
-<<<<<<< HEAD
-$ bazel run //geometry/render_gltf_client:gltf_render_server
-=======
 $ bazel run //geometry/render_gltf_client:server_demo
->>>>>>> ea4344f1
 ```
 
 You may specify host and port by supplying extra arguments.
 
 ```
-<<<<<<< HEAD
-$ bazel run //geometry/render_gltf_client:gltf_render_server -- --host 0.0.0.0 --port 8192
-=======
 $ bazel run //geometry/render_gltf_client:server_demo -- --host 0.0.0.0 --port 8192
->>>>>>> ea4344f1
 ```
 
 There is also a `--debug` option available to support reloading the server
@@ -86,33 +73,6 @@
 
 ```
 $ bazel run //geometry/render_gltf_client:server_demo -- --debug
-```
-
-See also the documentation on the `FLASK_ENV` environment variable.  Its default
-value is `production`, but setting it to `development` can be very helpful for
-iterative development.
-
-This server does not use any additional flask plugins, so the `--debug` flag
-will work reliably.  However, the environment variable is to be set **before**
-launching the server, and any extensions you may be using could have already
-been initialized before `app.run(..., debug=True)`. Thus, you may get unreliable
-behavior and should instead prefer using the environment variable.  Examples can
-be found in the flask documentation
-[flask_env](https://flask.palletsprojects.com/en/2.0.x/config/#environment-and-debug-features).
-
-Lastly, the server implemented here provides a brief html page rendering when a
-user issues a `GET /` (e.g., you visit `localhost:8000` in your browser).  When
-`FLASK_ENV=development`, this server will include the path to the temp folder so
-you may easily navigate there for debugging purposes.  Information about the
-server directory structure should not be revealed in production.
-
-### Notes on Developing with a `flask` Server
-`gltf_render_server.py` leverages `flask` to host a server.  During the
-development phase, it can be helpful to add the `--debug` flag to trigger
-automatic server reloading any time a file changes.
-
-```
-$ bazel run //geometry/render_gltf_client:gltf_render_server -- --debug
 ```
 
 See also the documentation on the `FLASK_ENV` environment variable.  Its default
