--- conflicted
+++ resolved
@@ -215,30 +215,19 @@
 )
 
 drake_py_binary(
-<<<<<<< HEAD
-    name = "gltf_render_server",
-    srcs = ["test/gltf_render_server.py"],
-    data = [":gltf_render_server_backend"],
-=======
     name = "server_demo",
     testonly = True,
     srcs = ["test/server_demo.py"],
     data = [":server_vtk_backend"],
->>>>>>> ea4344f1
     deps = [
         "@bazel_tools//tools/python/runfiles",
     ],
 )
 
 drake_cc_binary(
-<<<<<<< HEAD
-    name = "gltf_render_server_backend",
-    srcs = ["test/gltf_render_server_backend.cc"],
-=======
     name = "server_vtk_backend",
     testonly = True,
     srcs = ["test/server_vtk_backend.cc"],
->>>>>>> ea4344f1
     deps = [
         "//common:filesystem",
         "//geometry/render:render_label",
@@ -256,12 +245,6 @@
     ],
 )
 
-<<<<<<< HEAD
-drake_py_unittest(
-    name = "gltf_render_server_test",
-    deps = [
-        ":gltf_render_server",
-=======
 drake_cc_binary(
     name = "client_demo",
     testonly = True,
@@ -299,7 +282,6 @@
         ":server_vtk_backend",
     ],
     deps = [
->>>>>>> ea4344f1
         "@bazel_tools//tools/python/runfiles",
     ],
 )
