--- conflicted
+++ resolved
@@ -811,10 +811,7 @@
         "//common:essential",
     ],
     deps = [
-<<<<<<< HEAD
-=======
         "@fmt",
->>>>>>> ea4344f1
         "@vtk//:vtkIOGeometry",
     ],
 )
@@ -1399,19 +1396,13 @@
 drake_cc_googletest(
     name = "vtk_to_volume_mesh_test",
     data = [
-<<<<<<< HEAD
-=======
         "//geometry:test_obj_files",
->>>>>>> ea4344f1
         "//geometry:test_vtk_files",
     ],
     deps = [
         ":vtk_to_volume_mesh",
         "//common:find_resource",
-<<<<<<< HEAD
-=======
         "//common/test_utilities",
->>>>>>> ea4344f1
     ],
 )
 
