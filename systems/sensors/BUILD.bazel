# -*- python -*-

load(
    "@drake//tools/skylark:drake_cc.bzl",
    "drake_cc_binary",
    "drake_cc_googletest",
    "drake_cc_library",
    "drake_cc_package_library",
)
load(
    "@drake//tools/vector_gen:vector_gen.bzl",
    "drake_cc_vector_gen_library",
)
load(
    "@drake//tools/skylark:alias.bzl",
    "drake_cc_library_aliases",
)
load("//tools/lint:lint.bzl", "add_lint_tests")
load("//tools/skylark:test_tags.bzl", "vtk_test_tags")

package(default_visibility = ["//visibility:public"])

drake_cc_package_library(
    name = "sensors",
    visibility = ["//visibility:public"],
    deps = [
        ":accelerometer",
        ":beam_model",
        ":beam_model_params",
        ":camera_config",
<<<<<<< HEAD
=======
        ":camera_config_functions",
>>>>>>> ea4344f1
        ":camera_info",
        ":color_palette",
        ":gyroscope",
        ":image",
        ":image_to_lcm_image_array_t",
        ":image_writer",
        ":lcm_image_array_to_images",
        ":lcm_image_traits",
        ":optitrack_receiver",
        ":optitrack_sender",
        ":rgbd_sensor",
        ":rotary_encoders",
        ":sim_rgbd_sensor",
    ],
)

drake_cc_library(
    name = "accelerometer",
    srcs = ["accelerometer.cc"],
    hdrs = ["accelerometer.h"],
    deps = [
        "//math:geometric_transform",
        "//multibody/math",
        "//multibody/plant",
        "//multibody/tree:multibody_tree_indexes",
        "//systems/framework",
    ],
)

drake_cc_vector_gen_library(
    name = "beam_model_params",
    srcs = ["beam_model_params_named_vector.yaml"],
)

drake_cc_library(
    name = "beam_model",
    srcs = ["beam_model.cc"],
    hdrs = ["beam_model.h"],
    deps = [
        ":beam_model_params",
        "//common:unused",
        "//systems/framework",
    ],
)

drake_cc_library(
    name = "camera_config",
    srcs = ["camera_config.cc"],
    hdrs = ["camera_config.h"],
    deps = [
        ":camera_info",
        "//common:name_value",
        "//common/schema:transform",
        "//geometry:rgba",
        "//geometry/render:render_camera",
    ],
)

drake_cc_library(
<<<<<<< HEAD
=======
    name = "camera_config_functions",
    srcs = ["camera_config_functions.cc"],
    hdrs = ["camera_config_functions.h"],
    deps = [
        ":camera_config",
        ":camera_info",
        ":rgbd_sensor",
        ":sim_rgbd_sensor",
        "//geometry:scene_graph",
        "//geometry/render_gl",
        "//geometry/render_vtk",
        "//lcm:interface",
        "//math:geometric_transform",
        "//multibody/parsing:scoped_names",
        "//multibody/plant",
        "//systems/framework:diagram_builder",
    ],
)

drake_cc_library(
>>>>>>> ea4344f1
    name = "camera_info",
    srcs = [
        "camera_info.cc",
    ],
    hdrs = [
        "camera_info.h",
    ],
    deps = [
        "//systems/framework",
    ],
)

drake_cc_library(
    name = "gyroscope",
    srcs = ["gyroscope.cc"],
    hdrs = ["gyroscope.h"],
    deps = [
        "//math:geometric_transform",
        "//multibody/math",
        "//multibody/plant",
        "//multibody/tree:multibody_tree_indexes",
        "//systems/framework",
    ],
)

drake_cc_library(
    name = "image",
    srcs = [
        "image.cc",
        "pixel_types.cc",
    ],
    hdrs = [
        "image.h",
        "pixel_types.h",
    ],
    deps = [
        "//common:essential",
        "//common:reset_after_move",
        "//common/symbolic:expression",
    ],
)

drake_cc_library(
    name = "lcm_image_traits",
    srcs = [
        "lcm_image_traits.cc",
    ],
    hdrs = [
        "lcm_image_traits.h",
    ],
    deps = [
        ":image",
        "//lcmtypes:image",
    ],
)

drake_cc_library(
    name = "image_to_lcm_image_array_t",
    srcs = [
        "image_to_lcm_image_array_t.cc",
    ],
    hdrs = [
        "image_to_lcm_image_array_t.h",
    ],
    deps = [
        ":lcm_image_traits",
        "//common:essential",
        "//lcmtypes:image_array",
        "//systems/framework",
        "@zlib",
    ],
)

drake_cc_library(
    name = "lcm_image_array_to_images",
    srcs = [
        "lcm_image_array_to_images.cc",
    ],
    hdrs = [
        "lcm_image_array_to_images.h",
    ],
    interface_deps = [
        ":image",
        "//common:essential",
        "//systems/framework:leaf_system",
    ],
    deps = [
        ":lcm_image_traits",
        "//lcmtypes:image_array",
        "@libpng",
        "@vtk//:vtkIOImage",
        "@zlib",
    ],
)

drake_cc_binary(
    name = "lcm_image_array_receive_example",
    srcs = [
        "lcm_image_array_receive_example.cc",
    ],
    deps = [
        ":image_to_lcm_image_array_t",
        ":lcm_image_array_to_images",
        "//common:add_text_logging_gflags",
        "//systems/analysis:simulator",
        "//systems/lcm:lcm_pubsub_system",
        "@gflags",
    ],
)

drake_cc_library(
    name = "color_palette",
    hdrs = ["color_palette.h"],
    deps = ["//common"],
)

drake_cc_library(
    name = "rgbd_sensor",
    srcs = ["rgbd_sensor.cc"],
    hdrs = ["rgbd_sensor.h"],
    deps = [
        ":camera_info",
        ":image",
        "//common:essential",
        "//geometry:geometry_ids",
        "//geometry:scene_graph",
        "//geometry/render:render_engine",
        "//systems/framework:leaf_system",
        "//systems/primitives:zero_order_hold",
    ],
)

drake_cc_library(
    name = "rotary_encoders",
    srcs = ["rotary_encoders.cc"],
    hdrs = ["rotary_encoders.h"],
    deps = [
        "//common:unused",
        "//systems/framework",
    ],
)

drake_cc_library(
    name = "optitrack_receiver",
    srcs = ["optitrack_receiver.cc"],
    hdrs = ["optitrack_receiver.h"],
    deps = [
        "//math:geometric_transform",
        "//systems/framework:leaf_system",
        "@optitrack_driver//lcmtypes:optitrack_lcmtypes",
    ],
)

drake_cc_library(
    name = "optitrack_sender",
    srcs = ["optitrack_sender.cc"],
    hdrs = ["optitrack_sender.h"],
    deps = [
        "//geometry:kinematics_vector",
        "//systems/framework:leaf_system",
        "@optitrack_driver//lcmtypes:optitrack_lcmtypes",
    ],
)

drake_cc_library(
    name = "image_writer",
    srcs = ["image_writer.cc"],
    hdrs = ["image_writer.h"],
    interface_deps = [
        ":image",
        "//common:essential",
        "//systems/framework",
    ],
    deps = [
        "//common:filesystem",
        "@vtk//:vtkIOImage",
    ],
)

drake_cc_library(
    name = "sim_rgbd_sensor",
    srcs = ["sim_rgbd_sensor.cc"],
    hdrs = ["sim_rgbd_sensor.h"],
    deps = [
        ":image_to_lcm_image_array_t",
        ":rgbd_sensor",
        "//lcm",
        "//multibody/plant",
        "//systems/framework:diagram_builder",
        "//systems/lcm:lcm_publisher_system",
    ],
)

# === test/ ===

drake_cc_googletest(
    name = "accelerometer_test",
    data = ["//examples/pendulum:prod_models"],
    deps = [
        ":accelerometer",
        "//common/test_utilities:eigen_matrix_compare",
        "//multibody/parsing",
        "//multibody/plant",
        "//systems/framework/test_utilities",
    ],
)

drake_cc_googletest(
    name = "beam_model_test",
    deps = [
        ":beam_model",
        "//common/proto:call_python",
        "//systems/analysis:simulator",
        "//systems/framework/test_utilities",
        "//systems/primitives:constant_vector_source",
        "//systems/primitives:random_source",
        "//systems/primitives:vector_log_sink",
    ],
)

drake_cc_googletest(
    name = "camera_config_test",
    deps = [
        ":camera_config",
        "//common/schema:transform",
        "//common/test_utilities:eigen_matrix_compare",
        "//common/test_utilities:expect_throws_message",
        "//common/yaml:yaml_io",
        "//geometry/render_gl",
        "@fmt",
    ],
)

drake_cc_googletest(
<<<<<<< HEAD
=======
    name = "camera_config_functions_test",
    deps = [
        ":camera_config_functions",
        "//common/test_utilities:expect_throws_message",
        "//common/yaml:yaml_io",
        "//geometry/render_gl",
    ],
)

drake_cc_googletest(
>>>>>>> ea4344f1
    name = "camera_info_test",
    deps = [
        ":camera_info",
        "//common/test_utilities:eigen_matrix_compare",
        "//common/test_utilities:expect_throws_message",
    ],
)

drake_cc_googletest(
    name = "gyroscope_test",
    data = ["//examples/pendulum:prod_models"],
    deps = [
        ":gyroscope",
        "//common/test_utilities:eigen_matrix_compare",
        "//multibody/parsing",
        "//multibody/plant",
        "//systems/framework/test_utilities",
    ],
)

drake_cc_googletest(
    name = "image_test",
    deps = [
        ":image",
    ],
)

drake_cc_googletest(
    name = "image_writer_test",
    tags = vtk_test_tags(),
    deps = [
        ":image_writer",
        "//common:filesystem",
        "//common:temp_directory",
        "//common/test_utilities",
        "@vtk//:vtkIOImage",
    ],
)

drake_cc_googletest(
    name = "rgbd_sensor_test",
    tags = vtk_test_tags(),
    deps = [
        ":rgbd_sensor",
        "//common/test_utilities:eigen_matrix_compare",
        "//geometry/test_utilities:dummy_render_engine",
    ],
)

drake_cc_googletest(
    name = "rotary_encoders_test",
    deps = [
        ":rotary_encoders",
        "//common/test_utilities:eigen_matrix_compare",
        "//common/test_utilities:symbolic_test_util",
        "//systems/framework/test_utilities",
    ],
)

drake_cc_googletest(
    name = "image_to_lcm_image_array_t_test",
    deps = [":image_to_lcm_image_array_t"],
)

drake_cc_googletest(
    name = "lcm_image_array_to_images_test",
    data = glob([
        "test/*.jpg",
        "test/*.png",
    ]),
    deps = [
        ":lcm_image_array_to_images",
        "//common:find_resource",
        "//lcmtypes:image_array",
    ],
)

drake_cc_googletest(
    name = "optitrack_receiver_test",
    deps = [
        ":optitrack_receiver",
        "//common/test_utilities:eigen_matrix_compare",
        "//common/test_utilities:expect_throws_message",
        "@optitrack_driver//lcmtypes:optitrack_lcmtypes",
    ],
)

drake_cc_googletest(
    name = "optitrack_sender_test",
    deps = [
        ":optitrack_sender",
        "@optitrack_driver//lcmtypes:optitrack_lcmtypes",
    ],
)

drake_cc_googletest(
    name = "sim_rgbd_sensor_test",
    deps = [
        ":image_to_lcm_image_array_t",
        ":rgbd_sensor",
        ":sim_rgbd_sensor",
        "//common/test_utilities:eigen_matrix_compare",
        "//lcm:drake_lcm",
        "//multibody/plant",
        "//systems/framework:diagram_builder",
        "//systems/lcm:lcm_publisher_system",
        "@fmt",
    ],
)

add_lint_tests()<|MERGE_RESOLUTION|>--- conflicted
+++ resolved
@@ -28,10 +28,7 @@
         ":beam_model",
         ":beam_model_params",
         ":camera_config",
-<<<<<<< HEAD
-=======
         ":camera_config_functions",
->>>>>>> ea4344f1
         ":camera_info",
         ":color_palette",
         ":gyroscope",
@@ -91,8 +88,6 @@
 )
 
 drake_cc_library(
-<<<<<<< HEAD
-=======
     name = "camera_config_functions",
     srcs = ["camera_config_functions.cc"],
     hdrs = ["camera_config_functions.h"],
@@ -113,7 +108,6 @@
 )
 
 drake_cc_library(
->>>>>>> ea4344f1
     name = "camera_info",
     srcs = [
         "camera_info.cc",
@@ -348,8 +342,6 @@
 )
 
 drake_cc_googletest(
-<<<<<<< HEAD
-=======
     name = "camera_config_functions_test",
     deps = [
         ":camera_config_functions",
@@ -360,7 +352,6 @@
 )
 
 drake_cc_googletest(
->>>>>>> ea4344f1
     name = "camera_info_test",
     deps = [
         ":camera_info",
