--- conflicted
+++ resolved
@@ -45,13 +45,8 @@
     // Verify that maximum step size has been set.
     if (isnan(this->get_maximum_step_size()))
       throw std::logic_error(
-<<<<<<< HEAD
-          "Neither initial step size target nor maximum "
-          "step size has been set!");
-=======
           "Neither initial step size target nor maximum step size has been "
           "set!");
->>>>>>> 28eedaaa
 
     this->request_initial_step_size_target(this->get_maximum_step_size());
   }
@@ -195,13 +190,9 @@
       return true;
     }
     // If it diverged, we have to abort and try again.
-<<<<<<< HEAD
-    if (status == ImplicitIntegrator<T>::ConvergenceStatus::kDiverged) break;
-=======
     if (status == ImplicitIntegrator<T>::ConvergenceStatus::kDiverged) {
       break;
     }
->>>>>>> 28eedaaa
     // Otherwise, continue to the next Newton-Raphson iteration.
     DRAKE_DEMAND(status ==
                  ImplicitIntegrator<T>::ConvergenceStatus::kNotConverged);
@@ -216,13 +207,9 @@
   // is nothing else we can try.  Note that get_reuse() returns false if
   // "full Newton-Raphson" mode is activated (see
   // ImplicitIntegrator::get_use_full_newton()).
-<<<<<<< HEAD
-  if (!this->get_reuse()) return false;
-=======
   if (!this->get_reuse()) {
     return false;
   }
->>>>>>> 28eedaaa
 
   // Try StepAbstract again. That method will freshen Jacobians and iteration
   // matrix factorizations as necessary.
